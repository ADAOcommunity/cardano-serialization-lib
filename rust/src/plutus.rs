--- conflicted
+++ resolved
@@ -15,18 +15,15 @@
 
 #[wasm_bindgen]
 impl PlutusScript {
-<<<<<<< HEAD
     pub fn hash(&self, namespace: ScriptHashNamespace) -> ScriptHash {
         hash_script(namespace, self.to_bytes())
     }
 
-=======
     /**
      * Creates a new Plutus script from the RAW bytes of the compiled script.
      * This does NOT include any CBOR encoding around these bytes (e.g. from "cborBytes" in cardano-cli)
      * If you creating this from those you should use PlutusScript::from_bytes() instead.
      */
->>>>>>> 3c958ded
     pub fn new(bytes: Vec<u8>) -> PlutusScript {
         Self(bytes)
     }
@@ -468,9 +465,6 @@
 
 #[wasm_bindgen]
 #[derive(Clone, Debug, Eq, Ord, PartialEq, PartialOrd)]
-<<<<<<< HEAD
-pub struct PlutusList(pub (crate) Vec<PlutusData>);
-=======
 pub struct PlutusList {
     elems: Vec<PlutusData>,
     // We should always preserve the original datums when deserialized as this is NOT canonicized
@@ -478,7 +472,6 @@
     // and will re-use the provided one if deserialized, unless the list is modified.
     definite_encoding: Option<bool>,
 }
->>>>>>> 3c958ded
 
 to_from_bytes!(PlutusList);
 
