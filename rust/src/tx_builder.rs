--- conflicted
+++ resolved
@@ -829,19 +829,7 @@
 
     #[test]
     fn build_tx_with_change() {
-<<<<<<< HEAD
         let mut tx_builder = create_default_tx_builder();
-=======
-        let linear_fee = LinearFee::new(&to_bignum(500), &to_bignum(2));
-        let mut tx_builder = TransactionBuilder::new(
-            &linear_fee,
-            &to_bignum(1),
-            &to_bignum(1),
-            MAX_VALUE_SIZE,
-            MAX_TX_SIZE,
-            &to_bignum(1),
-        );
->>>>>>> 007e1f5f
         let spend = root_key_15()
             .derive(harden(1852))
             .derive(harden(1815))
@@ -896,19 +884,7 @@
 
     #[test]
     fn build_tx_without_change() {
-<<<<<<< HEAD
         let mut tx_builder = create_default_tx_builder();
-=======
-        let linear_fee = LinearFee::new(&to_bignum(500), &to_bignum(2));
-        let mut tx_builder = TransactionBuilder::new(
-            &linear_fee,
-            &to_bignum(1),
-            &to_bignum(1),
-            MAX_VALUE_SIZE,
-            MAX_TX_SIZE,
-            &to_bignum(1),
-        );
->>>>>>> 007e1f5f
         let spend = root_key_15()
             .derive(harden(1852))
             .derive(harden(1815))
@@ -961,19 +937,7 @@
 
     #[test]
     fn build_tx_with_certs() {
-<<<<<<< HEAD
         let mut tx_builder = create_tx_builder_with_key_deposit(1_000_000);
-=======
-        let linear_fee = LinearFee::new(&to_bignum(500), &to_bignum(2));
-        let mut tx_builder = TransactionBuilder::new(
-            &linear_fee,
-            &to_bignum(1),
-            &to_bignum(1_000_000),
-            MAX_VALUE_SIZE,
-            MAX_TX_SIZE,
-            &to_bignum(1),
-        );
->>>>>>> 007e1f5f
         let spend = root_key_15()
             .derive(harden(1852))
             .derive(harden(1815))
@@ -1034,19 +998,7 @@
     #[test]
     fn build_tx_exact_amount() {
         // transactions where sum(input) == sum(output) exact should pass
-<<<<<<< HEAD
         let mut tx_builder = create_tx_builder_with_fee(&create_linear_fee(0, 0));
-=======
-        let linear_fee = LinearFee::new(&to_bignum(0), &to_bignum(0));
-        let mut tx_builder = TransactionBuilder::new(
-            &linear_fee,
-            &to_bignum(0),
-            &to_bignum(0),
-            MAX_VALUE_SIZE,
-            MAX_TX_SIZE,
-            &to_bignum(1),
-        );
->>>>>>> 007e1f5f
         let spend = root_key_15()
             .derive(harden(1852))
             .derive(harden(1815))
@@ -1095,19 +1047,7 @@
     #[test]
     fn build_tx_exact_change() {
         // transactions where we have exactly enough ADA to add change should pass
-<<<<<<< HEAD
         let mut tx_builder = create_tx_builder_with_fee(&create_linear_fee(0, 0));
-=======
-        let linear_fee = LinearFee::new(&to_bignum(0), &to_bignum(0));
-        let mut tx_builder = TransactionBuilder::new(
-            &linear_fee,
-            &to_bignum(0),
-            &to_bignum(0),
-            MAX_VALUE_SIZE,
-            MAX_TX_SIZE,
-            &to_bignum(1)
-        );
->>>>>>> 007e1f5f
         let spend = root_key_15()
             .derive(harden(1852))
             .derive(harden(1815))
@@ -1165,19 +1105,7 @@
     #[should_panic]
     fn build_tx_insufficient_deposit() {
         // transactions should fail with insufficient fees if a deposit is required
-<<<<<<< HEAD
         let mut tx_builder = create_tx_builder_with_key_deposit(5);
-=======
-        let linear_fee = LinearFee::new(&to_bignum(0), &to_bignum(0));
-        let mut tx_builder = TransactionBuilder::new(
-            &linear_fee,
-            &to_bignum(0),
-            &to_bignum(5),
-            MAX_VALUE_SIZE,
-            MAX_TX_SIZE,
-            &to_bignum(1)
-        );
->>>>>>> 007e1f5f
         let spend = root_key_15()
             .derive(harden(1852))
             .derive(harden(1815))
@@ -1240,19 +1168,7 @@
 
     #[test]
     fn build_tx_with_inputs() {
-<<<<<<< HEAD
         let mut tx_builder = create_default_tx_builder();
-=======
-        let linear_fee = LinearFee::new(&to_bignum(500), &to_bignum(2));
-        let mut tx_builder = TransactionBuilder::new(
-            &linear_fee,
-            &to_bignum(1),
-            &to_bignum(1),
-            MAX_VALUE_SIZE,
-            MAX_TX_SIZE,
-            &to_bignum(1)
-        );
->>>>>>> 007e1f5f
         let spend = root_key_15()
             .derive(harden(1852))
             .derive(harden(1815))
@@ -1499,21 +1415,9 @@
 
     #[test]
     fn build_tx_with_native_assets_change() {
-<<<<<<< HEAD
         let minimum_utxo_value = to_bignum(1);
+        let coins_per_utxo_word = to_bignum(1);
         let mut tx_builder = create_tx_builder_with_fee(&create_linear_fee(0, 1));
-=======
-        let linear_fee = LinearFee::new(&to_bignum(0), &to_bignum(1));
-        let coins_per_utxo_word = to_bignum(1);
-        let mut tx_builder = TransactionBuilder::new(
-            &linear_fee,
-            &to_bignum(0),
-            &to_bignum(0),
-            MAX_VALUE_SIZE,
-            MAX_TX_SIZE,
-            &coins_per_utxo_word,
-        );
->>>>>>> 007e1f5f
         let spend = root_key_15()
             .derive(harden(1852))
             .derive(harden(1815))
@@ -1621,19 +1525,8 @@
     #[test]
     fn build_tx_with_native_assets_change_and_purification() {
         let minimum_utxo_value = to_bignum(1);
-<<<<<<< HEAD
+        let coin_per_utxo_word = to_bignum(1);
         let mut tx_builder = create_tx_builder_with_fee(&create_linear_fee(0, 1));
-=======
-        let coin_per_utxo_word = to_bignum(1);
-        let mut tx_builder = TransactionBuilder::new(
-            &linear_fee,
-            &to_bignum(0),
-            &to_bignum(0),
-            MAX_VALUE_SIZE,
-            MAX_TX_SIZE,
-            &coin_per_utxo_word,
-        );
->>>>>>> 007e1f5f
         // Prefer pure change!
         tx_builder.set_prefer_pure_change(true);
         let spend = root_key_15()
@@ -1761,18 +1654,7 @@
     #[test]
     fn build_tx_with_native_assets_change_and_no_purification_cuz_not_enough_pure_coin() {
         let minimum_utxo_value = to_bignum(10);
-<<<<<<< HEAD
         let mut tx_builder = create_tx_builder_with_fee_and_min_val(&create_linear_fee(1, 1), 10);
-=======
-        let mut tx_builder = TransactionBuilder::new(
-            &linear_fee,
-            &to_bignum(0),
-            &to_bignum(0),
-            MAX_VALUE_SIZE,
-            MAX_TX_SIZE,
-            &to_bignum(1),
-        );
->>>>>>> 007e1f5f
         // Prefer pure change!
         tx_builder.set_prefer_pure_change(true);
         let spend = root_key_15()
@@ -1888,19 +1770,7 @@
     #[test]
     #[should_panic]
     fn build_tx_leftover_assets() {
-<<<<<<< HEAD
         let mut tx_builder = create_default_tx_builder();
-=======
-        let linear_fee = LinearFee::new(&to_bignum(500), &to_bignum(2));
-        let mut tx_builder = TransactionBuilder::new(
-            &linear_fee,
-            &to_bignum(1),
-            &to_bignum(1),
-            MAX_VALUE_SIZE,
-            MAX_TX_SIZE,
-            &to_bignum(1)
-        );
->>>>>>> 007e1f5f
         let spend = root_key_15()
             .derive(harden(1852))
             .derive(harden(1815))
@@ -1966,20 +1836,8 @@
 
     #[test]
     fn build_tx_burn_less_than_min_ada() {
-<<<<<<< HEAD
+        // with this mainnet value we should end up with a final min_ada_required of just under 1_000_000
         let mut tx_builder = create_reallistic_tx_builder();
-=======
-        let linear_fee = LinearFee::new(&to_bignum(44), &to_bignum(155381));
-        let mut tx_builder = TransactionBuilder::new(
-            &linear_fee,
-            &to_bignum(500000000),
-            &to_bignum(2000000),
-            MAX_VALUE_SIZE,
-            MAX_TX_SIZE,
-            // with this mainnet value we should end up with a final min_ada_required of just under 1_000_000
-            &to_bignum(COINS_PER_UTXO_WORD),
-        );
->>>>>>> 007e1f5f
 
         let output_addr = ByronAddress::from_base58("Ae2tdPwUPEZD9QQf2ZrcYV34pYJwxK4vqXaF8EXkup1eYH73zUScHReM42b").unwrap();
         tx_builder.add_output(&TransactionOutput::new(
@@ -2013,19 +1871,7 @@
 
     #[test]
     fn build_tx_burn_empty_assets() {
-<<<<<<< HEAD
         let mut tx_builder = create_reallistic_tx_builder();
-=======
-        let linear_fee = LinearFee::new(&to_bignum(44), &to_bignum(155381));
-        let mut tx_builder = TransactionBuilder::new(
-            &linear_fee,
-            &to_bignum(500000000),
-            &to_bignum(2000000),
-            MAX_VALUE_SIZE,
-            MAX_TX_SIZE,
-            &to_bignum(COINS_PER_UTXO_WORD)
-        );
->>>>>>> 007e1f5f
 
         let output_addr = ByronAddress::from_base58("Ae2tdPwUPEZD9QQf2ZrcYV34pYJwxK4vqXaF8EXkup1eYH73zUScHReM42b").unwrap();
         tx_builder.add_output(&TransactionOutput::new(
@@ -2061,20 +1907,7 @@
 
     #[test]
     fn build_tx_no_useless_multiasset() {
-<<<<<<< HEAD
         let mut tx_builder = create_reallistic_tx_builder();
-=======
-        let linear_fee = LinearFee::new(&to_bignum(44), &to_bignum(155381));
-        let mut tx_builder =
-            TransactionBuilder::new(
-                &linear_fee,
-                &to_bignum(500000000),
-                &to_bignum(2000000),
-                MAX_VALUE_SIZE,
-                MAX_TX_SIZE,
-                &to_bignum(COINS_PER_UTXO_WORD)
-            );
->>>>>>> 007e1f5f
 
         let policy_id = &PolicyID::from([0u8; 28]);
         let name = AssetName::new(vec![0u8, 1, 2, 3]).unwrap();
@@ -2158,22 +1991,10 @@
 
     #[test]
     fn build_tx_add_change_split_nfts() {
-<<<<<<< HEAD
         let max_value_size = 100; // super low max output size to test with fewer assets
         let mut tx_builder = create_tx_builder_with_fee_and_val_size(
             &create_linear_fee(0, 1),
             max_value_size,
-=======
-        let linear_fee = LinearFee::new(&to_bignum(0), &to_bignum(1));
-        let max_value_size = 100; // super low max output size to test with fewer assets
-        let mut tx_builder = TransactionBuilder::new(
-            &linear_fee,
-            &to_bignum(0),
-            &to_bignum(0),
-            max_value_size,
-            MAX_TX_SIZE,
-            &to_bignum(1)
->>>>>>> 007e1f5f
         );
 
         let (multiasset, policy_ids, names) = create_multiasset();
@@ -2222,20 +2043,9 @@
 
     #[test]
     fn build_tx_too_big_output() {
-<<<<<<< HEAD
         let mut tx_builder = create_tx_builder_with_fee_and_val_size(
             &create_linear_fee(0, 1),
             10,
-=======
-        let linear_fee = LinearFee::new(&to_bignum(0), &to_bignum(1));
-        let mut tx_builder = TransactionBuilder::new(
-            &linear_fee,
-            &to_bignum(0),
-            &to_bignum(0),
-            10, // super low max output size to test,
-            MAX_TX_SIZE,
-            &to_bignum(1)
->>>>>>> 007e1f5f
         );
 
         tx_builder.add_input(
@@ -2256,21 +2066,9 @@
 
     #[test]
     fn build_tx_add_change_nfts_not_enough_ada() {
-<<<<<<< HEAD
         let mut tx_builder = create_tx_builder_with_fee_and_val_size(
             &create_linear_fee(0, 1),
             150,  // super low max output size to test with fewer assets
-=======
-        let linear_fee = LinearFee::new(&to_bignum(0), &to_bignum(1));
-        let max_value_size = 150; // super low max output size to test with fewer assets
-        let mut tx_builder = TransactionBuilder::new(
-            &linear_fee,
-            &to_bignum(0),
-            &to_bignum(0),
-            max_value_size,
-            MAX_TX_SIZE,
-            &to_bignum(1)
->>>>>>> 007e1f5f
         );
 
         let policy_ids = [
