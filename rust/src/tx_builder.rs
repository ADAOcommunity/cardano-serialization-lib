use super::*;
use super::fees;
use super::utils;
use std::collections::{BTreeMap, BTreeSet};
use itertools::Itertools;

// comes from witsVKeyNeeded in the Ledger spec
fn witness_keys_for_cert(cert_enum: &Certificate, keys: &mut BTreeSet<Ed25519KeyHash>) {
    match &cert_enum.0 {
        // stake key registrations do not require a witness
        CertificateEnum::StakeRegistration(_cert) => {},
        CertificateEnum::StakeDeregistration(cert) => {
            keys.insert(cert.stake_credential().to_keyhash().unwrap());
        },
        CertificateEnum::StakeDelegation(cert) => {
            keys.insert(cert.stake_credential().to_keyhash().unwrap());
        },
        CertificateEnum::PoolRegistration(cert) => {
            for owner in &cert.pool_params().pool_owners().0 {
                keys.insert(owner.clone());
            }
            keys.insert(
                Ed25519KeyHash::from_bytes(cert.pool_params().operator().to_bytes()).unwrap()
            );
        },
        CertificateEnum::PoolRetirement(cert) => {
            keys.insert(
                Ed25519KeyHash::from_bytes(cert.pool_keyhash().to_bytes()).unwrap()
            );
        },
        CertificateEnum::GenesisKeyDelegation(cert) => {
            keys.insert(
                Ed25519KeyHash::from_bytes(cert.genesis_delegate_hash().to_bytes()).unwrap()
            );
        },
        // not witness as there is no single core node or genesis key that posts the certificate
        CertificateEnum::MoveInstantaneousRewardsCert(_cert) => {},
    }
}

fn fake_private_key() -> Bip32PrivateKey {
    Bip32PrivateKey::from_bytes(
        &[0xb8, 0xf2, 0xbe, 0xce, 0x9b, 0xdf, 0xe2, 0xb0, 0x28, 0x2f, 0x5b, 0xad, 0x70, 0x55, 0x62, 0xac, 0x99, 0x6e, 0xfb, 0x6a, 0xf9, 0x6b, 0x64, 0x8f,
            0x44, 0x45, 0xec, 0x44, 0xf4, 0x7a, 0xd9, 0x5c, 0x10, 0xe3, 0xd7, 0x2f, 0x26, 0xed, 0x07, 0x54, 0x22, 0xa3, 0x6e, 0xd8, 0x58, 0x5c, 0x74, 0x5a,
            0x0e, 0x11, 0x50, 0xbc, 0xce, 0xba, 0x23, 0x57, 0xd0, 0x58, 0x63, 0x69, 0x91, 0xf3, 0x8a, 0x37, 0x91, 0xe2, 0x48, 0xde, 0x50, 0x9c, 0x07, 0x0d,
            0x81, 0x2a, 0xb2, 0xfd, 0xa5, 0x78, 0x60, 0xac, 0x87, 0x6b, 0xc4, 0x89, 0x19, 0x2c, 0x1e, 0xf4, 0xce, 0x25, 0x3c, 0x19, 0x7e, 0xe2, 0x19, 0xa4]
    ).unwrap()
}

fn fake_key_hash() -> Ed25519KeyHash {
    Ed25519KeyHash::from_bytes(
        vec![142, 239, 181, 120, 142, 135, 19, 200, 68, 223, 211, 43, 46, 145, 222, 30, 48, 159, 239, 255, 213, 85, 248, 39, 204, 158, 225, 100]
    ).unwrap()
}

// tx_body must be the result of building from tx_builder
// constructs the rest of the Transaction using fake witness data of the correct length
// for use in calculating the size of the final Transaction
fn fake_full_tx(tx_builder: &TransactionBuilder, body: TransactionBody) -> Result<Transaction, JsError> {
    let fake_key_root = fake_private_key();
    let fake_key_hash = fake_key_hash();

    // recall: this includes keys for input, certs and withdrawals
    let vkeys = match tx_builder.input_types.vkeys.len() {
        0 => None,
        x => {
            let mut result = Vkeywitnesses::new();
            let raw_key = fake_key_root.to_raw_key();
            for _i in 0..x {
                result.add(&Vkeywitness::new(
                    &Vkey::new(&raw_key.to_public()),
                    &raw_key.sign([1u8; 100].as_ref())
                ));
            }
            Some(result)
        },
    };
    let script_keys: Option<NativeScripts> = match tx_builder.input_types.scripts.len() {
        0 => None,
        _x => {
            // TODO: figure out how to populate fake witnesses for these
            return Err(JsError::from_str("Script inputs not supported yet"))
        },
    };
    let bootstrap_keys = match tx_builder.input_types.bootstraps.len() {
        0 => None,
        _x => {
            let mut result = BootstrapWitnesses::new();
            for addr in &tx_builder.input_types.bootstraps {
                // picking icarus over daedalus for fake witness generation shouldn't matter
                result.add(&make_icarus_bootstrap_witness(
                    &hash_transaction(&body),
                    &ByronAddress::from_bytes(addr.clone()).unwrap(),
                    &fake_key_root
                ));
            }
            Some(result)
        },
    };
    let full_script_keys = match &tx_builder.mint {
        None => script_keys,
        Some(mint) => {
            let mut ns = script_keys
                .map(|sk| { sk.clone() })
                .unwrap_or(NativeScripts::new());
            let spk = ScriptPubkey::new(&fake_key_hash);
            mint.keys().0.iter().for_each(|_p| {
                ns.add(&NativeScript::new_script_pubkey(&spk));
            });
            Some(ns)
        }
    };
    let witness_set = TransactionWitnessSet {
        vkeys: vkeys,
        native_scripts: full_script_keys,
        bootstraps: bootstrap_keys,
        // TODO: plutus support?
        plutus_scripts: None,
        plutus_data: None,
        redeemers: None,
    };
    Ok(Transaction {
        body,
        witness_set,
        is_valid: true,
        auxiliary_data: tx_builder.auxiliary_data.clone(),
    })
}

fn min_fee(tx_builder: &TransactionBuilder) -> Result<Coin, JsError> {
    let full_tx = fake_full_tx(tx_builder, tx_builder.build()?)?;
    fees::min_fee(&full_tx, &tx_builder.fee_algo)
}


// We need to know how many of each type of witness will be in the transaction so we can calculate the tx fee
#[derive(Clone, Debug)]
struct MockWitnessSet {
    vkeys: BTreeSet<Ed25519KeyHash>,
    scripts: BTreeSet<ScriptHash>,
    bootstraps: BTreeSet<Vec<u8>>,
}

#[derive(Clone, Debug)]
struct TxBuilderInput {
    input: TransactionInput,
    amount: Value, // we need to keep track of the amount in the inputs for input selection
}

#[wasm_bindgen]
pub enum CoinSelectionStrategyCIP2 {
    LargestFirst,
    RandomImprove,
}

#[wasm_bindgen]
#[derive(Clone, Debug)]
pub struct TransactionBuilder {
    coins_per_utxo_word: BigNum,
    pool_deposit: BigNum,
    key_deposit: BigNum,
    max_value_size: u32,
    max_tx_size: u32,
    fee_algo: fees::LinearFee,
    inputs: Vec<TxBuilderInput>,
    outputs: TransactionOutputs,
    fee: Option<Coin>,
    ttl: Option<Slot>, // absolute slot number
    certs: Option<Certificates>,
    withdrawals: Option<Withdrawals>,
    auxiliary_data: Option<AuxiliaryData>,
    validity_start_interval: Option<Slot>,
    input_types: MockWitnessSet,
    mint: Option<Mint>,
    inputs_auto_added: bool,
    prefer_pure_change: bool,
}

#[wasm_bindgen]
impl TransactionBuilder {
    /// This automatically selects and adds inputs from {inputs} consisting of just enough to cover
    /// the outputs that have already been added.
    /// This should be called after adding all certs/outputs/etc and will be an error otherwise.
    /// Uses CIP2: https://github.com/cardano-foundation/CIPs/blob/master/CIP-0002/CIP-0002.md
    /// Adding a change output must be called after via TransactionBuilder::add_change_if_needed()
    /// This function, diverging from CIP2, takes into account fees and will attempt to add additional
    /// inputs to cover the minimum fees. This does not, however, set the txbuilder's fee.
    pub fn add_inputs_from(&mut self, inputs: &TransactionUnspentOutputs, strategy: CoinSelectionStrategyCIP2) -> Result<(), JsError> {
        let mut available_inputs = inputs.0.clone();
        let mut input_total = self.get_total_input()?;
        let mut output_total = self
            .get_explicit_output()?
            .checked_add(&Value::new(&self.get_deposit()?))?
            .checked_add(&Value::new(&self.min_fee()?))?;
        match strategy {
            CoinSelectionStrategyCIP2::LargestFirst => {
                available_inputs.sort_by_key(|input| input.output.amount.coin);
                // iterate in decreasing order of ADA-only value
                for input in available_inputs.iter().rev() {
                    if input_total >= output_total {
                        break;
                    }
                    // differing from CIP2, we include the needed fees in the targets instead of just output values
                    let input_fee = self.fee_for_input(&input.output.address, &input.input, &input.output.amount)?;
                    self.add_input(&input.output.address, &input.input, &input.output.amount);
                    input_total = input_total.checked_add(&input.output.amount)?;
                    output_total = output_total.checked_add(&Value::new(&input_fee))?;
                }
                if input_total < output_total {
                    return Err(JsError::from_str("UTxO Balance Insufficient"));
                }
            },
            CoinSelectionStrategyCIP2::RandomImprove => {
                fn add_random_input(
                    s: &mut TransactionBuilder,
                    rng: &mut rand::rngs::ThreadRng,
                    available_inputs: &mut Vec<TransactionUnspentOutput>,
                    input_total: &Value,
                    output_total: &Value,
                    added: &Value,
                    needed: &Value
                ) -> Result<(Value, Value, Value, Value, TransactionUnspentOutput), JsError> {
                    let random_index = rng.gen_range(0..available_inputs.len());
                    let input = available_inputs.swap_remove(random_index);
                    // differing from CIP2, we include the needed fees in the targets instead of just output values
                    let input_fee = s.fee_for_input(&input.output.address, &input.input, &input.output.amount)?;
                    s.add_input(&input.output.address, &input.input, &input.output.amount);
                    let new_input_total = input_total.checked_add(&input.output.amount)?;
                    let new_output_total = output_total.checked_add(&Value::new(&input_fee))?;
                    let new_needed = needed.checked_add(&Value::new(&input_fee))?;
                    let new_added = added.checked_add(&input.output.amount)?;
                    Ok((new_input_total, new_output_total, new_added, new_needed, input))
                }
                use rand::Rng;
                if self.outputs.0.iter().any(|output| output.amount.multiasset.is_some()) {
                    return Err(JsError::from_str("Multiasset values not supported by RandomImprove. Please use LargestFirst"));
                }
                // Phase 1: Random Selection
                let mut associated_inputs: BTreeMap<TransactionOutput, Vec<TransactionUnspentOutput>> = BTreeMap::new();
                let mut rng = rand::thread_rng();
                let mut outputs = self.outputs.0.clone();
                outputs.sort_by_key(|output| output.amount.coin);
                for output in outputs.iter().rev() {
                    let mut added = Value::new(&Coin::zero());
                    let mut needed = output.amount.clone();
                    while added < needed {
                        if available_inputs.is_empty() {
                            return Err(JsError::from_str("UTxO Balance Insufficient"));
                        }
                        let (new_input_total, new_output_total, new_added, new_needed, input) = add_random_input(self, &mut rng, &mut available_inputs, &input_total, &output_total, &added, &needed)?;
                        input_total = new_input_total;
                        output_total = new_output_total;
                        added = new_added;
                        needed = new_needed;
                        associated_inputs.entry(output.clone()).or_default().push(input);
                    }
                }
                if !available_inputs.is_empty() {
                    // Phase 2: Improvement
                    for output in outputs.iter_mut() {
                        let associated = associated_inputs.get_mut(output).unwrap();
                        for input in associated.iter_mut() {
                            let random_index = rng.gen_range(0..available_inputs.len());
                            let new_input = available_inputs.get_mut(random_index).unwrap();
                            let cur = from_bignum(&input.output.amount.coin);
                            let new = from_bignum(&new_input.output.amount.coin);
                            let min = from_bignum(&output.amount.coin);
                            let ideal = 2 * min;
                            let max = 3 * min;
                            let move_closer = (ideal as i128 - new as i128).abs() < (ideal as i128 - cur as i128).abs();
                            let not_exceed_max = new < max;
                            if move_closer && not_exceed_max {
                                std::mem::swap(input, new_input);
                            }
                        }
                    }
                }
                // Phase 3: add extra inputs needed for fees
                // We do this at the end because this new inputs won't be associated with
                // a specific output, so the improvement algorithm we do above does not apply here.
                if input_total < output_total {
                    let mut added = Value::new(&Coin::zero());
                    let mut remaining_amount = output_total.checked_sub(&input_total)?;
                    while added < remaining_amount {
                        if available_inputs.is_empty() {
                            return Err(JsError::from_str("UTxO Balance Insufficient"));
                        }
                        let (new_input_total, new_output_total, new_added, new_remaining_amount, _) = add_random_input(self, &mut rng, &mut available_inputs, &input_total, &output_total, &added, &remaining_amount)?;
                        input_total = new_input_total;
                        output_total = new_output_total;
                        added = new_added;
                        remaining_amount = new_remaining_amount;
                    }
                }
            },
        }

        Ok(())
    }

    /// We have to know what kind of inputs these are to know what kind of mock witnesses to create since
    /// 1) mock witnesses have different lengths depending on the type which changes the expecting fee
    /// 2) Witnesses are a set so we need to get rid of duplicates to avoid over-estimating the fee
    pub fn add_key_input(&mut self, hash: &Ed25519KeyHash, input: &TransactionInput, amount: &Value) {
        self.inputs.push(TxBuilderInput {
            input: input.clone(),
            amount: amount.clone(),
        });
        self.input_types.vkeys.insert(hash.clone());
    }
    pub fn add_script_input(&mut self, hash: &ScriptHash, input: &TransactionInput, amount: &Value) {
        self.inputs.push(TxBuilderInput {
            input: input.clone(),
            amount: amount.clone(),
        });
        self.input_types.scripts.insert(hash.clone());
    }
    pub fn add_bootstrap_input(&mut self, hash: &ByronAddress, input: &TransactionInput, amount: &Value) {
        self.inputs.push(TxBuilderInput {
            input: input.clone(),
            amount: amount.clone(),
        });
        self.input_types.bootstraps.insert(hash.to_bytes());
    }

    pub fn add_input(&mut self, address: &Address, input: &TransactionInput, amount: &Value) {
        match &BaseAddress::from_address(address) {
            Some(addr) => {
                match &addr.payment_cred().to_keyhash() {
                    Some(hash) => return self.add_key_input(hash, input, amount),
                    None => (),
                }
                match &addr.payment_cred().to_scripthash() {
                    Some(hash) => return self.add_script_input(hash, input, amount),
                    None => (),
                }
            },
            None => (),
        }
        match &EnterpriseAddress::from_address(address) {
            Some(addr) => {
                match &addr.payment_cred().to_keyhash() {
                    Some(hash) => return self.add_key_input(hash, input, amount),
                    None => (),
                }
                match &addr.payment_cred().to_scripthash() {
                    Some(hash) => return self.add_script_input(hash, input, amount),
                    None => (),
                }
            },
            None => (),
        }
        match &PointerAddress::from_address(address) {
            Some(addr) => {
                match &addr.payment_cred().to_keyhash() {
                    Some(hash) => return self.add_key_input(hash, input, amount),
                    None => (),
                }
                match &addr.payment_cred().to_scripthash() {
                    Some(hash) => return self.add_script_input(hash, input, amount),
                    None => (),
                }
            },
            None => (),
        }
        match &ByronAddress::from_address(address) {
            Some(addr) => {
                return self.add_bootstrap_input(addr, input, amount);
            },
            None => (),
        }
    }

    /// calculates how much the fee would increase if you added a given output
    pub fn fee_for_input(&self, address: &Address, input: &TransactionInput, amount: &Value) -> Result<Coin, JsError> {
        let mut self_copy = self.clone();

        // we need some value for these for it to be a a valid transaction
        // but since we're only calculating the difference between the fee of two transactions
        // it doesn't matter what these are set as, since it cancels out
        self_copy.set_fee(&to_bignum(0));

        let fee_before = min_fee(&self_copy)?;

        self_copy.add_input(&address, &input, &amount);
        let fee_after = min_fee(&self_copy)?;
        fee_after.checked_sub(&fee_before)
    }

    /// Add output by specifying the Address and Value
    pub fn add_output_amount(&mut self, address: &Address, amount: &Value) -> Result<(), JsError> {
        self.add_output(&TransactionOutput::new(address, amount))
    }

    /// Add output by specifying the Address and Coin (BigNum)
    /// Output will have no additional assets
    pub fn add_output_coin(&mut self, address: &Address, coin: &Coin) -> Result<(), JsError> {
        self.add_output_amount(address, &Value::new(coin))
    }

    /// Add output by specifying the Address, the Coin (BigNum), and the MultiAsset
    pub fn add_output_coin_and_asset(
        &mut self,
        address: &Address,
        coin: &Coin,
        multiasset: &MultiAsset,
    ) -> Result<(), JsError> {
        let mut val = Value::new(coin);
        val.set_multiasset(multiasset);
        self.add_output_amount(address, &val)
    }

    /// Add output by specifying the Address and the MultiAsset
    /// The output will be set to contain the minimum required amount of Coin
    pub fn add_output_asset_and_min_required_coin(
        &mut self,
        address: &Address,
        multiasset: &MultiAsset,
    ) -> Result<(), JsError> {
        let min_possible_coin = min_pure_ada(&self.coins_per_utxo_word)?;
        let mut value = Value::new(&min_possible_coin);
        value.set_multiasset(multiasset);
        let required_coin =
            min_ada_required(&value, false, &self.coins_per_utxo_word)?;
        self.add_output_coin_and_asset(address, &required_coin, multiasset)
    }

    /// Add explicit output via a TransactionOutput object
    pub fn add_output(&mut self, output: &TransactionOutput) -> Result<(), JsError> {
        let value_size = output.amount.to_bytes().len();
        if value_size > self.max_value_size as usize {
            return Err(JsError::from_str(&format!(
                "Maximum value size of {} exceeded. Found: {}",
                self.max_value_size,
                value_size
            )));
        }
        let min_ada = min_ada_required(&output.amount(), false, &self.coins_per_utxo_word)?;
        if output.amount().coin() < min_ada {
            Err(JsError::from_str(&format!(
                "Value {} less than the minimum UTXO value {}",
                from_bignum(&output.amount().coin()),
                from_bignum(&min_ada)
            )))
        } else {
            self.outputs.add(output);
            Ok(())
        }
    }

    /// calculates how much the fee would increase if you added a given output
    pub fn fee_for_output(&self, output: &TransactionOutput) -> Result<Coin, JsError> {
        let mut self_copy = self.clone();

        // we need some value for these for it to be a a valid transaction
        // but since we're only calculating the different between the fee of two transactions
        // it doesn't matter what these are set as, since it cancels out
        self_copy.set_fee(&to_bignum(0));

        let fee_before = min_fee(&self_copy)?;

        self_copy.add_output(&output)?;
        let fee_after = min_fee(&self_copy)?;
        fee_after.checked_sub(&fee_before)
    }

    pub fn set_fee(&mut self, fee: &Coin) {
        self.fee = Some(fee.clone())
    }

    pub fn set_ttl(&mut self, ttl: Slot) {
        self.ttl = Some(ttl)
    }

    pub fn set_validity_start_interval(&mut self, validity_start_interval: Slot) {
        self.validity_start_interval = Some(validity_start_interval)
    }

    pub fn set_certs(&mut self, certs: &Certificates) {
        self.certs = Some(certs.clone());
        for cert in &certs.0 {
            witness_keys_for_cert(cert, &mut self.input_types.vkeys);
        };
    }

    pub fn set_withdrawals(&mut self, withdrawals: &Withdrawals) {
        self.withdrawals = Some(withdrawals.clone());
        for (withdrawal, _coin) in &withdrawals.0 {
            self.input_types.vkeys.insert(withdrawal.payment_cred().to_keyhash().unwrap().clone());
        };
    }

    pub fn get_auxiliary_data(&self) -> Option<AuxiliaryData> {
        self.auxiliary_data.clone()
    }

    /// Set explicit auxiliary data via an AuxiliaryData object
    /// It might contain some metadata plus native or Plutus scripts
    pub fn set_auxiliary_data(&mut self, auxiliary_data: &AuxiliaryData) {
        self.auxiliary_data = Some(auxiliary_data.clone())
    }

    /// Set metadata using a GeneralTransactionMetadata object
    /// It will be set to the existing or new auxiliary data in this builder
    pub fn set_metadata(&mut self, metadata: &GeneralTransactionMetadata) {
        let mut aux = self.auxiliary_data.as_ref().cloned().unwrap_or(AuxiliaryData::new());
        aux.set_metadata(metadata);
        self.set_auxiliary_data(&aux);
    }

    /// Add a single metadatum using TransactionMetadatumLabel and TransactionMetadatum objects
    /// It will be securely added to existing or new metadata in this builder
    pub fn add_metadatum(&mut self, key: &TransactionMetadatumLabel, val: &TransactionMetadatum) {
        let mut metadata = self.auxiliary_data.as_ref()
            .map(|aux| { aux.metadata().as_ref().cloned() })
            .unwrap_or(None)
            .unwrap_or(GeneralTransactionMetadata::new());
        metadata.insert(key, val);
        self.set_metadata(&metadata);
    }

    /// Add a single JSON metadatum using a TransactionMetadatumLabel and a String
    /// It will be securely added to existing or new metadata in this builder
    pub fn add_json_metadatum(
        &mut self,
        key: &TransactionMetadatumLabel,
        val: String,
    ) -> Result<(), JsError> {
        self.add_json_metadatum_with_schema(key, val, MetadataJsonSchema::NoConversions)
    }

    /// Add a single JSON metadatum using a TransactionMetadatumLabel, a String, and a MetadataJsonSchema object
    /// It will be securely added to existing or new metadata in this builder
    pub fn add_json_metadatum_with_schema(
        &mut self,
        key: &TransactionMetadatumLabel,
        val: String,
        schema: MetadataJsonSchema,
    ) -> Result<(), JsError> {
        let metadatum = encode_json_str_to_metadatum(val, schema)?;
        self.add_metadatum(key, &metadatum);
        Ok(())
    }

    /// Set explicit Mint object to this builder
    /// it will replace any previously existing mint
    pub fn set_mint(&mut self, mint: &Mint) {
        self.mint = Some(mint.clone());
    }

    /// Add a mint entry to this builder using a PolicyID and MintAssets object
    /// It will be securely added to existing or new Mint in this builder
    /// It will replace any existing mint assets with the same PolicyID
    pub fn set_mint_asset(&mut self, policy_id: &PolicyID, mint_assets: &MintAssets) {
        let mut mint = self.mint.as_ref().cloned().unwrap_or(Mint::new());
        mint.insert(policy_id, mint_assets);
        self.set_mint(&mint);
    }

    /// Add a mint entry to this builder using a PolicyID, AssetName, and Int object for amount
    /// It will be securely added to existing or new Mint in this builder
    /// It will replace any previous existing amount same PolicyID and AssetName
    pub fn add_mint_asset(&mut self, policy_id: &PolicyID, asset_name: &AssetName, amount: Int) {
        let mut asset = self.mint.as_ref()
            .map(|m| { m.get(policy_id).as_ref().cloned() })
            .unwrap_or(None)
            .unwrap_or(MintAssets::new());
        asset.insert(asset_name, amount);
        self.set_mint_asset(policy_id, &asset);
    }

    /// Add a mint entry together with an output to this builder
    /// Using a PolicyID, AssetName, Int for amount, Address, and Coin (BigNum) objects
    /// The asset will be securely added to existing or new Mint in this builder
    /// A new output will be added with the specified Address, the Coin value, and the minted asset
    pub fn add_mint_asset_and_output(
        &mut self,
        policy_id: &PolicyID,
        asset_name: &AssetName,
        amount: Int,
        address: &Address,
        output_coin: &Coin,
    ) -> Result<(), JsError> {
        if !amount.is_positive() {
            return Err(JsError::from_str("Output value must be positive!"));
        }
        self.add_mint_asset(policy_id, asset_name, amount.clone());
        let mut multiasset = Mint::new_from_entry(
            policy_id,
            &MintAssets::new_from_entry(asset_name, amount.clone())
        ).as_positive_multiasset();
        self.add_output_coin_and_asset(address, output_coin, &multiasset)
    }

    /// Add a mint entry together with an output to this builder
    /// Using a PolicyID, AssetName, Int for amount, and Address objects
    /// The asset will be securely added to existing or new Mint in this builder
    /// A new output will be added with the specified Address and the minted asset
    /// The output will be set to contain the minimum required amount of Coin
    pub fn add_mint_asset_and_output_min_required_coin(
        &mut self,
        policy_id: &PolicyID,
        asset_name: &AssetName,
        amount: Int,
        address: &Address,
    ) -> Result<(), JsError> {
        if !amount.is_positive() {
            return Err(JsError::from_str("Output value must be positive!"));
        }
        self.add_mint_asset(policy_id, asset_name, amount.clone());
        let mut multiasset = Mint::new_from_entry(
            policy_id,
            &MintAssets::new_from_entry(asset_name, amount.clone())
        ).as_positive_multiasset();
        self.add_output_asset_and_min_required_coin(address, &multiasset)
    }

    /// If set to true, add_change_if_needed will try
    /// to put pure Coin in a separate output from assets
    pub fn set_prefer_pure_change(&mut self, prefer_pure_change: bool) {
        self.prefer_pure_change = prefer_pure_change;
    }

    pub fn new(
        linear_fee: &fees::LinearFee,
        pool_deposit: &BigNum, // protocol parameter
        key_deposit: &BigNum,  // protocol parameter
        max_value_size: u32, // protocol parameter
        max_tx_size: u32, // protocol parameter
        coins_per_utxo_word: &Coin, // protocol parameter
    ) -> Self {
        Self {
            coins_per_utxo_word: coins_per_utxo_word.clone(),
            key_deposit: key_deposit.clone(),
            pool_deposit: pool_deposit.clone(),
            max_value_size,
            max_tx_size,
            fee_algo: linear_fee.clone(),
            inputs: Vec::new(),
            outputs: TransactionOutputs::new(),
            fee: None,
            ttl: None,
            certs: None,
            withdrawals: None,
            auxiliary_data: None,
            input_types: MockWitnessSet {
                vkeys: BTreeSet::new(),
                scripts: BTreeSet::new(),
                bootstraps: BTreeSet::new(),
            },
            validity_start_interval: None,
            mint: None,
            inputs_auto_added: false,
            prefer_pure_change: false,
        }
    }

    /// does not include refunds or withdrawals
    pub fn get_explicit_input(&self) -> Result<Value, JsError> {
        self.inputs
            .iter()
            .try_fold(Value::zero(), |acc, ref tx_builder_input| {
                acc.checked_add(&tx_builder_input.amount)
            })
    }

    /// withdrawals and refunds
    pub fn get_implicit_input(&self) -> Result<Value, JsError> {
        internal_get_implicit_input(
            &self.withdrawals,
            &self.certs,
            &self.pool_deposit,
            &self.key_deposit,
        )
    }

    /// Returns mint as tuple of (mint_value, burn_value) or two zero values
    fn get_mint_as_values(&self) -> (Value, Value) {
        self.mint.as_ref().map(|m| {
            (Value::new_from_assets(&m.as_positive_multiasset()),
             Value::new_from_assets(&m.as_negative_multiasset()))
        }).unwrap_or((Value::zero(), Value::zero()))
    }

    fn get_total_input(&self) -> Result<Value, JsError> {
        let (mint_value, burn_value) = self.get_mint_as_values();
        self.get_explicit_input()?
            .checked_add(&self.get_implicit_input()?)?
            .checked_add(&mint_value)?
            .checked_sub(&burn_value)
    }

    /// does not include fee
    pub fn get_explicit_output(&self) -> Result<Value, JsError> {
        self.outputs
            .0
            .iter()
            .try_fold(Value::new(&to_bignum(0)), |acc, ref output| {
                acc.checked_add(&output.amount())
            })
    }

    pub fn get_deposit(&self) -> Result<Coin, JsError> {
        internal_get_deposit(
            &self.certs,
            &self.pool_deposit,
            &self.key_deposit,
        )
    }

    pub fn get_fee_if_set(&self) -> Option<Coin> {
        self.fee.clone()
    }

    /// Warning: this function will mutate the /fee/ field
    /// Make sure to call this function last after setting all other tx-body properties
    /// Editing inputs, outputs, mint, etc. after change been calculated
    /// might cause a mismatch in calculated fee versus the required fee
    pub fn add_change_if_needed(&mut self, address: &Address) -> Result<bool, JsError> {
        let fee = match &self.fee {
            None => self.min_fee(),
            // generating the change output involves changing the fee
            Some(_x) => {
                return Err(JsError::from_str(
                    "Cannot calculate change if fee was explicitly specified",
                ))
            }
        }?;

        let input_total = self.get_total_input()?;

        let output_total = self
            .get_explicit_output()?
            .checked_add(&Value::new(&self.get_deposit()?))?;

        use std::cmp::Ordering;
        match &input_total.partial_cmp(&output_total.checked_add(&Value::new(&fee))?) {
            Some(Ordering::Equal) => {
                // recall: min_fee assumed the fee was the maximum possible so we definitely have enough input to cover whatever fee it ends up being
                self.set_fee(&input_total.checked_sub(&output_total)?.coin());
                Ok(false)
            },
            Some(Ordering::Less) => Err(JsError::from_str("Insufficient input in transaction")),
            Some(Ordering::Greater) => {
                fn has_assets(ma: Option<MultiAsset>) -> bool {
                    ma.map(|assets| assets.len() > 0).unwrap_or(false)
                }
                let change_estimator = input_total.checked_sub(&output_total)?;
                if has_assets(change_estimator.multiasset()) {
                    fn pack_nfts_for_change(max_value_size: u32, change_address: &Address, change_estimator: &Value) -> Result<MultiAsset, JsError> {
                        // we insert the entire available ADA temporarily here since that could potentially impact the size
                        // as it could be 1, 2 3 or 4 bytes for Coin.
                        let mut base_coin = Value::new(&change_estimator.coin());
                        base_coin.set_multiasset(&MultiAsset::new());
                        let mut output = TransactionOutput::new(change_address, &base_coin);
                        // If this becomes slow on large TXs we can optimize it like the folowing
                        // to avoid cloning + reserializing the entire output.
                        // This would probably be more relevant if we use a smarter packing algorithm
                        // which might need to compare more size differences than greedy
                        //let mut bytes_used = output.to_bytes().len();

                        // a greedy packing is done here to avoid an exponential bin-packing
                        // which in most cases likely shouldn't be the difference between
                        // having an extra change output or not unless there are gigantic
                        // differences in NFT policy sizes
                        for (policy, assets) in change_estimator.multiasset().unwrap().0.iter() {
                            // for simplicity we also don't split assets within a single policy since
                            // you would need to have a very high amoun of assets (which add 1-36 bytes each)
                            // in a single policy to make a difference. In the future if this becomes an issue
                            // we can change that here.

                            // this is the other part of the optimization but we need to take into account
                            // the difference between CBOR encoding which can change which happens in two places:
                            // a) length within assets of one policy id
                            // b) length of the entire multiasset
                            // so for simplicity we will just do it the safe, naive way unless
                            // performance becomes an issue.
                            //let extra_bytes = policy.to_bytes().len() + assets.to_bytes().len() + 2 + cbor_len_diff;
                            //if bytes_used + extra_bytes <= max_value_size as usize {
                            let old_amount = output.amount.clone();
                            let mut val = Value::new(&Coin::zero());
                            let mut next_nft = MultiAsset::new();
                            next_nft.insert(policy, assets);
                            val.set_multiasset(&next_nft);
                            output.amount = output.amount.checked_add(&val)?;
                            if output.amount.to_bytes().len() > max_value_size as usize {
                                output.amount = old_amount;
                                break;
                            }
                        }
                        Ok(output.amount.multiasset().unwrap())
                    }
                    let mut change_left = input_total.checked_sub(&output_total)?;
                    let mut new_fee = fee.clone();
                    // we might need multiple change outputs for cases where the change has many asset types
                    // which surpass the max UTXO size limit
                    let minimum_utxo_val = min_pure_ada(&self.coins_per_utxo_word)?;
                    while let Some(Ordering::Greater) = change_left.multiasset.as_ref().map_or_else(|| None, |ma| ma.partial_cmp(&MultiAsset::new())) {
                        let nft_change = pack_nfts_for_change(self.max_value_size, address, &change_left)?;
                        if nft_change.len() == 0 {
                            // this likely should never happen
                            return Err(JsError::from_str("NFTs too large for change output"));
                        }
                        // we only add the minimum needed (for now) to cover this output
                        let mut change_value = Value::new(&Coin::zero());
                        change_value.set_multiasset(&nft_change);
                        let min_ada = min_ada_required(&change_value, false, &self.coins_per_utxo_word)?;
                        change_value.set_coin(&min_ada);
                        let change_output = TransactionOutput::new(address, &change_value);
                        // increase fee
                        let fee_for_change = self.fee_for_output(&change_output)?;
                        new_fee = new_fee.checked_add(&fee_for_change)?;
                        if change_left.coin() < min_ada.checked_add(&new_fee)? {
                            return Err(JsError::from_str("Not enough ADA leftover to include non-ADA assets in a change address"));
                        }
                        change_left = change_left.checked_sub(&change_value)?;
                        self.add_output(&change_output)?;
                    }
                    change_left = change_left.checked_sub(&Value::new(&new_fee))?;
                    // add potentially a separate pure ADA change output
                    let left_above_minimum = change_left.coin.compare(&minimum_utxo_val) > 0;
                    if self.prefer_pure_change && left_above_minimum {
                        let pure_output = TransactionOutput::new(address, &change_left);
                        let additional_fee = self.fee_for_output(&pure_output)?;
                        let potential_pure_value = change_left.checked_sub(&Value::new(&additional_fee))?;
                        let potential_pure_above_minimum = potential_pure_value.coin.compare(&minimum_utxo_val) > 0;
                        if potential_pure_above_minimum {
                            new_fee = new_fee.checked_add(&additional_fee)?;
                            change_left = Value::zero();
                            self.add_output(&TransactionOutput::new(address, &potential_pure_value))?;
                        }
                    }
                    self.set_fee(&new_fee);
                    // add in the rest of the ADA
                    if !change_left.is_zero() {
                        self.outputs.0.last_mut().unwrap().amount = self.outputs.0.last().unwrap().amount.checked_add(&change_left)?;
                    }
                    Ok(true)
                } else {
                    let min_ada = min_ada_required(&change_estimator, false, &self.coins_per_utxo_word)?;
                    // no-asset case so we have no problem burning the rest if there is no other option
                    fn burn_extra(builder: &mut TransactionBuilder, burn_amount: &BigNum) -> Result<bool, JsError> {
                        // recall: min_fee assumed the fee was the maximum possible so we definitely have enough input to cover whatever fee it ends up being
                        builder.set_fee(burn_amount);
                        Ok(false) // not enough input to covert the extra fee from adding an output so we just burn whatever is left
                    };
                    match change_estimator.coin() >= min_ada {
                        false => burn_extra(self, &change_estimator.coin()),
                        true => {
                            // check how much the fee would increase if we added a change output
                            let fee_for_change = self.fee_for_output(&TransactionOutput {
                                address: address.clone(),
                                amount: change_estimator.clone(),
                                // TODO: data hash?
                                data_hash: None,
                            })?;

                            let new_fee = fee.checked_add(&fee_for_change)?;
                            match change_estimator.coin() >= min_ada.checked_add(&Value::new(&new_fee).coin())? {
                                false => burn_extra(self, &change_estimator.coin()),
                                true => {
                                    // recall: min_fee assumed the fee was the maximum possible so we definitely have enough input to cover whatever fee it ends up being
                                    self.set_fee(&new_fee);

                                    self.add_output(&TransactionOutput {
                                        address: address.clone(),
                                        amount: change_estimator.checked_sub(&Value::new(&new_fee.clone()))?,
                                        data_hash: None, // TODO: How do we get DataHash?
                                    })?;

                                    Ok(true)
                                }
                            }
                        }
                    }
                }
            }
            None => Err(JsError::from_str("missing input for some native asset")),
        }
    }

    fn build_and_size(&self) -> Result<(TransactionBody, usize), JsError> {
        let fee = self.fee.ok_or_else(|| JsError::from_str("Fee not specified"))?;
        let built = TransactionBody {
            inputs: TransactionInputs(self.inputs.iter().map(|ref tx_builder_input| tx_builder_input.input.clone()).collect()),
            outputs: self.outputs.clone(),
            fee: fee,
            ttl: self.ttl,
            certs: self.certs.clone(),
            withdrawals: self.withdrawals.clone(),
            update: None,
            auxiliary_data_hash: match &self.auxiliary_data {
                None => None,
                Some(x) => Some(utils::hash_auxiliary_data(x)),
            },
            validity_start_interval: self.validity_start_interval,
            mint: self.mint.clone(),
            // TODO: update for use with Alonzo
            script_data_hash: None,
            collateral: None,
            required_signers: None,
            network_id: None,
        };
        // we must build a tx with fake data (of correct size) to check the final Transaction size
        let full_tx = fake_full_tx(self, built)?;
        let full_tx_size = full_tx.to_bytes().len();
        return Ok((full_tx.body, full_tx_size));
    }

    pub fn full_size(&self) -> Result<usize, JsError> {
        return self.build_and_size().map(|r| { r.1 });
    }

    pub fn output_sizes(&self) -> Vec<usize> {
        return self.outputs.0.iter().map(|o| { o.to_bytes().len() }).collect();
    }

    /// Returns object the body of the new transaction
    /// Auxiliary data itself is not included
    /// You can use `get_auxiliary_date` or `build_tx`
    pub fn build(&self) -> Result<TransactionBody, JsError> {
        let (body, full_tx_size) = self.build_and_size()?;
        if full_tx_size > self.max_tx_size as usize {
            Err(JsError::from_str(&format!(
                "Maximum transaction size of {} exceeded. Found: {}",
                self.max_tx_size,
                full_tx_size
            )))
        } else {
            Ok(body)
        }
    }

    /// Returns full Transaction object with the body and the auxiliary data
    /// NOTE: witness_set is set to just empty set
    /// NOTE: is_valid set to true
    pub fn build_tx(&self) -> Result<Transaction, JsError> {
        Ok(Transaction {
            body: self.build()?,
            witness_set: TransactionWitnessSet::new(),
            is_valid: true,
            auxiliary_data: self.auxiliary_data.clone(),
        })
    }

    /// warning: sum of all parts of a transaction must equal 0. You cannot just set the fee to the min value and forget about it
    /// warning: min_fee may be slightly larger than the actual minimum fee (ex: a few lovelaces)
    /// this is done to simplify the library code, but can be fixed later
    pub fn min_fee(&self) -> Result<Coin, JsError> {
        let mut self_copy = self.clone();
        self_copy.set_fee(&to_bignum(0x1_00_00_00_00));
        min_fee(&self_copy)
    }
}

#[cfg(test)]
mod tests {
    use super::*;
    use fees::*;

    const MAX_VALUE_SIZE: u32 = 4000;
    const MAX_TX_SIZE: u32 = 8000; // might be out of date but suffices for our tests
    // this is what is used in mainnet
    static COINS_PER_UTXO_WORD: u64 = 34_482;

    fn genesis_id() -> TransactionHash {
        TransactionHash::from([0u8; TransactionHash::BYTE_COUNT])
    }

    fn root_key_15() -> Bip32PrivateKey {
        // art forum devote street sure rather head chuckle guard poverty release quote oak craft enemy
        let entropy = [0x0c, 0xcb, 0x74, 0xf3, 0x6b, 0x7d, 0xa1, 0x64, 0x9a, 0x81, 0x44, 0x67, 0x55, 0x22, 0xd4, 0xd8, 0x09, 0x7c, 0x64, 0x12];
        Bip32PrivateKey::from_bip39_entropy(&entropy, &[])
    }

    fn harden(index: u32) -> u32 {
        index | 0x80_00_00_00
    }

    #[test]
    fn check_fake_private_key() {
        let fpk = fake_private_key();
        assert_eq!(
            fpk.to_bech32(),
            "xprv1hretan5mml3tq2p0twkhq4tz4jvka7m2l94kfr6yghkyfar6m9wppc7h9unw6p65y23kakzct3695rs32z7vaw3r2lg9scmfj8ec5du3ufydu5yuquxcz24jlkjhsc9vsa4ufzge9s00fn398svhacse5su2awrw",
        );
        assert_eq!(
            fpk.to_public().to_bech32(),
            "xpub1eamrnx3pph58yr5l4z2wghjpu2dt2f0rp0zq9qquqa39p52ct0xercjgmegfcpcdsy4t9ld90ps2epmtcjy3jtq77n8z20qe0m3pnfqntgrgj",
        );
    }

    fn byron_address() -> Address {
        ByronAddress::from_base58("Ae2tdPwUPEZ5uzkzh1o2DHECiUi3iugvnnKHRisPgRRP3CTF4KCMvy54Xd3").unwrap().to_address()
    }

    fn create_linear_fee(coefficient: u64, constant: u64) -> LinearFee {
        LinearFee::new(&to_bignum(coefficient), &to_bignum(constant))
    }

    fn create_default_linear_fee() -> LinearFee {
        create_linear_fee(500, 2)
    }

    fn create_tx_builder_full(
        linear_fee: &LinearFee,
        pool_deposit: u64,
        key_deposit: u64,
        max_val_size: u32,
        coins_per_utxo_word: u64,
    ) -> TransactionBuilder {
        TransactionBuilder::new(
            linear_fee,
            &to_bignum(pool_deposit),
            &to_bignum(key_deposit),
            max_val_size,
            MAX_TX_SIZE,
            &to_bignum(coins_per_utxo_word)
        )
    }

    fn create_tx_builder(
        linear_fee: &LinearFee,
        coins_per_utxo_word: u64,
        pool_deposit: u64,
        key_deposit: u64,
    ) -> TransactionBuilder {
        create_tx_builder_full(linear_fee, pool_deposit, key_deposit, MAX_VALUE_SIZE, coins_per_utxo_word)
    }

    fn create_reallistic_tx_builder() -> TransactionBuilder {
        create_tx_builder(
            &create_linear_fee(44, 155381),
            COINS_PER_UTXO_WORD,
            500000000,
            2000000,
        )
    }

    fn create_tx_builder_with_fee_and_coins_per_word(linear_fee: &LinearFee, coins_per_utxo_word: u64) -> TransactionBuilder {
        create_tx_builder(linear_fee, coins_per_utxo_word, 1, 1)
    }

    fn create_tx_builder_with_fee_and_val_size(linear_fee: &LinearFee, max_val_size: u32) -> TransactionBuilder {
        create_tx_builder_full(linear_fee, 1, 1, max_val_size, 1)
    }

    fn create_tx_builder_with_fee(linear_fee: &LinearFee) -> TransactionBuilder {
        create_tx_builder(linear_fee, 1, 1, 1)
    }

    fn create_tx_builder_with_key_deposit(deposit: u64) -> TransactionBuilder {
        create_tx_builder(&create_default_linear_fee(), 1, 1, deposit)
    }

    fn create_default_tx_builder() -> TransactionBuilder {
        create_tx_builder_with_fee(&create_default_linear_fee())
    }

    #[test]
    fn build_tx_with_change() {
        let mut tx_builder = create_default_tx_builder();
        let spend = root_key_15()
            .derive(harden(1852))
            .derive(harden(1815))
            .derive(harden(0))
            .derive(0)
            .derive(0)
            .to_public();
        let change_key = root_key_15()
            .derive(harden(1852))
            .derive(harden(1815))
            .derive(harden(0))
            .derive(1)
            .derive(0)
            .to_public();
        let stake = root_key_15()
            .derive(harden(1852))
            .derive(harden(1815))
            .derive(harden(0))
            .derive(2)
            .derive(0)
            .to_public();

        let spend_cred = StakeCredential::from_keyhash(&spend.to_raw_key().hash());
        let stake_cred = StakeCredential::from_keyhash(&stake.to_raw_key().hash());
        let addr_net_0 = BaseAddress::new(NetworkInfo::testnet().network_id(), &spend_cred, &stake_cred).to_address();
        tx_builder.add_key_input(
            &spend.to_raw_key().hash(),
            &TransactionInput::new(&genesis_id(), 0),
            &Value::new(&to_bignum(1_000_000))
        );
        tx_builder.add_output(&TransactionOutput::new(
            &addr_net_0,
            &Value::new(&to_bignum(29))
        )).unwrap();
        tx_builder.set_ttl(1000);

        let change_cred = StakeCredential::from_keyhash(&change_key.to_raw_key().hash());
        let change_addr = BaseAddress::new(NetworkInfo::testnet().network_id(), &change_cred, &stake_cred).to_address();
        let added_change = tx_builder.add_change_if_needed(
            &change_addr
        );
        assert!(added_change.unwrap());
        assert_eq!(tx_builder.outputs.len(), 2);
        assert_eq!(
            tx_builder.get_explicit_input().unwrap().checked_add(&tx_builder.get_implicit_input().unwrap()).unwrap(),
            tx_builder.get_explicit_output().unwrap().checked_add(&Value::new(&tx_builder.get_fee_if_set().unwrap())).unwrap()
        );
        assert_eq!(tx_builder.full_size().unwrap(), 285);
        assert_eq!(tx_builder.output_sizes(), vec![62, 65]);
        let _final_tx = tx_builder.build(); // just test that it doesn't throw
    }

    #[test]
    fn build_tx_without_change() {
        let mut tx_builder = create_default_tx_builder();
        let spend = root_key_15()
            .derive(harden(1852))
            .derive(harden(1815))
            .derive(harden(0))
            .derive(0)
            .derive(0)
            .to_public();
        let change_key = root_key_15()
            .derive(harden(1852))
            .derive(harden(1815))
            .derive(harden(0))
            .derive(1)
            .derive(0)
            .to_public();
        let stake = root_key_15()
            .derive(harden(1852))
            .derive(harden(1815))
            .derive(harden(0))
            .derive(2)
            .derive(0)
            .to_public();

        let spend_cred = StakeCredential::from_keyhash(&spend.to_raw_key().hash());
        let stake_cred = StakeCredential::from_keyhash(&stake.to_raw_key().hash());
        let addr_net_0 = BaseAddress::new(NetworkInfo::testnet().network_id(), &spend_cred, &stake_cred).to_address();
        tx_builder.add_key_input(
            &spend.to_raw_key().hash(),
            &TransactionInput::new(&genesis_id(), 0),
            &Value::new(&to_bignum(1_000_000))
        );
        tx_builder.add_output(&TransactionOutput::new(
            &addr_net_0,
            &Value::new(&to_bignum(880_000))
        )).unwrap();
        tx_builder.set_ttl(1000);

        let change_cred = StakeCredential::from_keyhash(&change_key.to_raw_key().hash());
        let change_addr = BaseAddress::new(NetworkInfo::testnet().network_id(), &change_cred, &stake_cred).to_address();
        let added_change = tx_builder.add_change_if_needed(
            &change_addr
        );
        assert!(!added_change.unwrap());
        assert_eq!(tx_builder.outputs.len(), 1);
        assert_eq!(
            tx_builder.get_explicit_input().unwrap().checked_add(&tx_builder.get_implicit_input().unwrap()).unwrap(),
            tx_builder.get_explicit_output().unwrap().checked_add(&Value::new(&tx_builder.get_fee_if_set().unwrap())).unwrap()
        );
        let _final_tx = tx_builder.build(); // just test that it doesn't throw
    }

    #[test]
    fn build_tx_with_certs() {
        let mut tx_builder = create_tx_builder_with_key_deposit(1_000_000);
        let spend = root_key_15()
            .derive(harden(1852))
            .derive(harden(1815))
            .derive(harden(0))
            .derive(0)
            .derive(0)
            .to_public();
        let change_key = root_key_15()
            .derive(harden(1852))
            .derive(harden(1815))
            .derive(harden(0))
            .derive(1)
            .derive(0)
            .to_public();
        let stake = root_key_15()
            .derive(harden(1852))
            .derive(harden(1815))
            .derive(harden(0))
            .derive(2)
            .derive(0)
            .to_public();

        let stake_cred = StakeCredential::from_keyhash(&stake.to_raw_key().hash());
        tx_builder.add_key_input(
            &spend.to_raw_key().hash(),
            &TransactionInput::new(&genesis_id(), 0),
            &Value::new(&to_bignum(5_000_000))
        );
        tx_builder.set_ttl(1000);

        let mut certs = Certificates::new();
        certs.add(&Certificate::new_stake_registration(&StakeRegistration::new(&stake_cred)));
        certs.add(&Certificate::new_stake_delegation(&StakeDelegation::new(
            &stake_cred,
            &stake.to_raw_key().hash(), // in reality, this should be the pool owner's key, not ours
        )));
        tx_builder.set_certs(&certs);

        let change_cred = StakeCredential::from_keyhash(&change_key.to_raw_key().hash());
        let change_addr = BaseAddress::new(NetworkInfo::testnet().network_id(), &change_cred, &stake_cred).to_address();
        tx_builder.add_change_if_needed(
            &change_addr
        ).unwrap();
        assert_eq!(tx_builder.min_fee().unwrap().to_str(), "214002");
        assert_eq!(tx_builder.get_fee_if_set().unwrap().to_str(), "214002");
        assert_eq!(tx_builder.get_deposit().unwrap().to_str(), "1000000");
        assert_eq!(tx_builder.outputs.len(), 1);
        assert_eq!(
            tx_builder.get_explicit_input().unwrap().checked_add(&tx_builder.get_implicit_input().unwrap()).unwrap(),
            tx_builder
                .get_explicit_output().unwrap()
                .checked_add(&Value::new(&tx_builder.get_fee_if_set().unwrap())).unwrap()
                .checked_add(&Value::new(&tx_builder.get_deposit().unwrap())).unwrap()
        );
        let _final_tx = tx_builder.build(); // just test that it doesn't throw
    }

    #[test]
    fn build_tx_exact_amount() {
        // transactions where sum(input) == sum(output) exact should pass
        let mut tx_builder = create_tx_builder_with_fee(&create_linear_fee(0, 0));
        let spend = root_key_15()
            .derive(harden(1852))
            .derive(harden(1815))
            .derive(harden(0))
            .derive(0)
            .derive(0)
            .to_public();
        let change_key = root_key_15()
            .derive(harden(1852))
            .derive(harden(1815))
            .derive(harden(0))
            .derive(1)
            .derive(0)
            .to_public();
        let stake = root_key_15()
            .derive(harden(1852))
            .derive(harden(1815))
            .derive(harden(0))
            .derive(2)
            .derive(0)
            .to_public();
        tx_builder.add_key_input(
            &&spend.to_raw_key().hash(),
            &TransactionInput::new(&genesis_id(), 0),
            &Value::new(&to_bignum(100))
        );
        let spend_cred = StakeCredential::from_keyhash(&spend.to_raw_key().hash());
        let stake_cred = StakeCredential::from_keyhash(&stake.to_raw_key().hash());
        let addr_net_0 = BaseAddress::new(NetworkInfo::testnet().network_id(), &spend_cred, &stake_cred).to_address();
        tx_builder.add_output(&TransactionOutput::new(
            &addr_net_0,
            &Value::new(&to_bignum(100))
        )).unwrap();
        tx_builder.set_ttl(0);

        let change_cred = StakeCredential::from_keyhash(&change_key.to_raw_key().hash());
        let change_addr = BaseAddress::new(NetworkInfo::testnet().network_id(), &change_cred, &stake_cred).to_address();
        let added_change = tx_builder.add_change_if_needed(
            &change_addr
        ).unwrap();
        assert_eq!(added_change, false);
        let final_tx = tx_builder.build().unwrap();
        assert_eq!(final_tx.outputs().len(), 1);
    }

    #[test]
    fn build_tx_exact_change() {
        // transactions where we have exactly enough ADA to add change should pass
        let mut tx_builder = create_tx_builder_with_fee(&create_linear_fee(0, 0));
        let spend = root_key_15()
            .derive(harden(1852))
            .derive(harden(1815))
            .derive(harden(0))
            .derive(0)
            .derive(0)
            .to_public();
        let change_key = root_key_15()
            .derive(harden(1852))
            .derive(harden(1815))
            .derive(harden(0))
            .derive(1)
            .derive(0)
            .to_public();
        let stake = root_key_15()
            .derive(harden(1852))
            .derive(harden(1815))
            .derive(harden(0))
            .derive(2)
            .derive(0)
            .to_public();
        tx_builder.add_key_input(
            &&spend.to_raw_key().hash(),
            &TransactionInput::new(&genesis_id(), 0),
            &Value::new(&to_bignum(58))
        );
        let spend_cred = StakeCredential::from_keyhash(&spend.to_raw_key().hash());
        let stake_cred = StakeCredential::from_keyhash(&stake.to_raw_key().hash());
        let addr_net_0 = BaseAddress::new(
            NetworkInfo::testnet().network_id(),
            &spend_cred,
            &stake_cred,
        )
        .to_address();
        tx_builder
            .add_output(&TransactionOutput::new(
                &addr_net_0,
                &Value::new(&to_bignum(29)),
            ))
            .unwrap();
        tx_builder.set_ttl(0);

        let change_cred = StakeCredential::from_keyhash(&change_key.to_raw_key().hash());
        let change_addr = BaseAddress::new(NetworkInfo::testnet().network_id(), &change_cred, &stake_cred).to_address();
        let added_change = tx_builder.add_change_if_needed(
            &change_addr
        ).unwrap();
        assert_eq!(added_change, true);
        let final_tx = tx_builder.build().unwrap();
        assert_eq!(final_tx.outputs().len(), 2);
        assert_eq!(final_tx.outputs().get(1).amount().coin().to_str(), "29");
    }

    #[test]
    #[should_panic]
    fn build_tx_insufficient_deposit() {
        // transactions should fail with insufficient fees if a deposit is required
        let mut tx_builder = create_tx_builder_with_key_deposit(5);
        let spend = root_key_15()
            .derive(harden(1852))
            .derive(harden(1815))
            .derive(harden(0))
            .derive(0)
            .derive(0)
            .to_public();
        let change_key = root_key_15()
            .derive(harden(1852))
            .derive(harden(1815))
            .derive(harden(0))
            .derive(1)
            .derive(0)
            .to_public();
        let stake = root_key_15()
            .derive(harden(1852))
            .derive(harden(1815))
            .derive(harden(0))
            .derive(2)
            .derive(0)
            .to_public();
        tx_builder.add_key_input(
            &&spend.to_raw_key().hash(),
            &TransactionInput::new(&genesis_id(), 0),
            &Value::new(&to_bignum(5)),
        );
        let spend_cred = StakeCredential::from_keyhash(&spend.to_raw_key().hash());
        let stake_cred = StakeCredential::from_keyhash(&stake.to_raw_key().hash());
        let addr_net_0 = BaseAddress::new(
            NetworkInfo::testnet().network_id(),
            &spend_cred,
            &stake_cred,
        )
        .to_address();
        tx_builder
            .add_output(&TransactionOutput::new(
                &addr_net_0,
                &Value::new(&to_bignum(5)),
            ))
            .unwrap();
        tx_builder.set_ttl(0);

        // add a cert which requires a deposit
        let mut certs = Certificates::new();
        certs.add(&Certificate::new_stake_registration(
            &StakeRegistration::new(&stake_cred),
        ));
        tx_builder.set_certs(&certs);

        let change_cred = StakeCredential::from_keyhash(&change_key.to_raw_key().hash());
        let change_addr = BaseAddress::new(
            NetworkInfo::testnet().network_id(),
            &change_cred,
            &stake_cred,
        )
        .to_address();

        tx_builder.add_change_if_needed(&change_addr).unwrap();
    }

    #[test]
    fn build_tx_with_inputs() {
        let mut tx_builder = create_default_tx_builder();
        let spend = root_key_15()
            .derive(harden(1852))
            .derive(harden(1815))
            .derive(harden(0))
            .derive(0)
            .derive(0)
            .to_public();
        let stake = root_key_15()
            .derive(harden(1852))
            .derive(harden(1815))
            .derive(harden(0))
            .derive(2)
            .derive(0)
            .to_public();

        let spend_cred = StakeCredential::from_keyhash(&spend.to_raw_key().hash());
        let stake_cred = StakeCredential::from_keyhash(&stake.to_raw_key().hash());

        {
            assert_eq!(tx_builder.fee_for_input(
                &EnterpriseAddress::new(
                    NetworkInfo::testnet().network_id(),
                    &spend_cred
                ).to_address(),
                &TransactionInput::new(&genesis_id(), 0),
                &Value::new(&to_bignum(1_000_000))
            ).unwrap().to_str(), "69500");
            tx_builder.add_input(
                &EnterpriseAddress::new(
                    NetworkInfo::testnet().network_id(),
                    &spend_cred
                ).to_address(),
                &TransactionInput::new(&genesis_id(), 0),
                &Value::new(&to_bignum(1_000_000))
            );
        }
        tx_builder.add_input(
            &BaseAddress::new(
                NetworkInfo::testnet().network_id(),
                &spend_cred,
                &stake_cred
            ).to_address(),
            &TransactionInput::new(&genesis_id(), 0),
            &Value::new(&to_bignum(1_000_000))
        );
        tx_builder.add_input(
            &PointerAddress::new(
                NetworkInfo::testnet().network_id(),
                &spend_cred,
                &Pointer::new(
                    0,
                    0,
                    0
                )
            ).to_address(),
            &TransactionInput::new(&genesis_id(), 0),
            &Value::new(&to_bignum(1_000_000))
        );
        tx_builder.add_input(
            &ByronAddress::icarus_from_key(
                &spend, NetworkInfo::testnet().protocol_magic()
            ).to_address(),
            &TransactionInput::new(&genesis_id(), 0),
            &Value::new(&to_bignum(1_000_000))
        );

        assert_eq!(tx_builder.inputs.len(), 4);
    }

    #[test]
    fn build_tx_with_mint_all_sent() {
        let mut tx_builder = create_tx_builder_with_fee(&create_linear_fee(0, 1));
        let spend = root_key_15()
            .derive(harden(1852))
            .derive(harden(1815))
            .derive(harden(0))
            .derive(0)
            .derive(0)
            .to_public();
        let change_key = root_key_15()
            .derive(harden(1852))
            .derive(harden(1815))
            .derive(harden(0))
            .derive(1)
            .derive(0)
            .to_public();
        let stake = root_key_15()
            .derive(harden(1852))
            .derive(harden(1815))
            .derive(harden(0))
            .derive(2)
            .derive(0)
            .to_public();

        let spend_cred = StakeCredential::from_keyhash(&spend.to_raw_key().hash());
        let stake_cred = StakeCredential::from_keyhash(&stake.to_raw_key().hash());

        // Input with 150 coins
        tx_builder.add_input(
            &EnterpriseAddress::new(
                NetworkInfo::testnet().network_id(),
                &spend_cred
            ).to_address(),
            &TransactionInput::new(&genesis_id(), 0),
            &Value::new(&to_bignum(150))
        );

        let addr_net_0 = BaseAddress::new(
            NetworkInfo::testnet().network_id(),
            &spend_cred,
            &stake_cred,
        )
        .to_address();

        let policy_id = PolicyID::from([0u8; 28]);
        let name = AssetName::new(vec![0u8, 1, 2, 3]).unwrap();
        let amount = to_bignum(1234);

        // Adding mint of the asset - which should work as an input
        tx_builder.add_mint_asset(&policy_id, &name, Int::new(&amount));

        let mut ass = Assets::new();
        ass.insert(&name, &amount);
        let mut mass = MultiAsset::new();
        mass.insert(&policy_id, &ass);

        // One coin and the minted asset goes into the output
        let mut output_amount = Value::new(&to_bignum(50));
        output_amount.set_multiasset(&mass);

        tx_builder
            .add_output(&TransactionOutput::new(&addr_net_0, &output_amount))
            .unwrap();

        let change_cred = StakeCredential::from_keyhash(&change_key.to_raw_key().hash());
        let change_addr = BaseAddress::new(
            NetworkInfo::testnet().network_id(),
            &change_cred,
            &stake_cred,
        )
        .to_address();

        let added_change = tx_builder.add_change_if_needed(&change_addr).unwrap();
        assert!(added_change);
        assert_eq!(tx_builder.outputs.len(), 2);

        // Change must be one remaining coin because fee is one constant coin
        let change = tx_builder.outputs.get(1).amount();
        assert_eq!(change.coin(), to_bignum(99));
        assert!(change.multiasset().is_none());
    }

    #[test]
    fn build_tx_with_mint_in_change() {
        let mut tx_builder = create_tx_builder_with_fee(&create_linear_fee(0, 1));
        let spend = root_key_15()
            .derive(harden(1852))
            .derive(harden(1815))
            .derive(harden(0))
            .derive(0)
            .derive(0)
            .to_public();
        let change_key = root_key_15()
            .derive(harden(1852))
            .derive(harden(1815))
            .derive(harden(0))
            .derive(1)
            .derive(0)
            .to_public();
        let stake = root_key_15()
            .derive(harden(1852))
            .derive(harden(1815))
            .derive(harden(0))
            .derive(2)
            .derive(0)
            .to_public();

        let spend_cred = StakeCredential::from_keyhash(&spend.to_raw_key().hash());
        let stake_cred = StakeCredential::from_keyhash(&stake.to_raw_key().hash());

        // Input with 150 coins
        tx_builder.add_input(
            &EnterpriseAddress::new(
                NetworkInfo::testnet().network_id(),
                &spend_cred
            ).to_address(),
            &TransactionInput::new(&genesis_id(), 0),
            &Value::new(&to_bignum(150))
        );

        let addr_net_0 = BaseAddress::new(
            NetworkInfo::testnet().network_id(),
            &spend_cred,
            &stake_cred,
        )
        .to_address();

        let policy_id = PolicyID::from([0u8; 28]);
        let name = AssetName::new(vec![0u8, 1, 2, 3]).unwrap();

        let amount_minted = to_bignum(1000);
        let amount_sent = to_bignum(500);

        // Adding mint of the asset - which should work as an input
        tx_builder.add_mint_asset(&policy_id, &name, Int::new(&amount_minted));

        let mut ass = Assets::new();
        ass.insert(&name, &amount_sent);
        let mut mass = MultiAsset::new();
        mass.insert(&policy_id, &ass);

        // One coin and the minted asset goes into the output
        let mut output_amount = Value::new(&to_bignum(50));
        output_amount.set_multiasset(&mass);

        tx_builder
            .add_output(&TransactionOutput::new(&addr_net_0, &output_amount))
            .unwrap();

        let change_cred = StakeCredential::from_keyhash(&change_key.to_raw_key().hash());
        let change_addr = BaseAddress::new(
            NetworkInfo::testnet().network_id(),
            &change_cred,
            &stake_cred,
        )
        .to_address();

        let added_change = tx_builder.add_change_if_needed(&change_addr).unwrap();
        assert!(added_change);
        assert_eq!(tx_builder.outputs.len(), 2);

        // Change must be one remaining coin because fee is one constant coin
        let change = tx_builder.outputs.get(1).amount();
        assert_eq!(change.coin(), to_bignum(99));
        assert!(change.multiasset().is_some());

        let change_assets = change.multiasset().unwrap();
        let change_asset = change_assets.get(&policy_id).unwrap();
        assert_eq!(
            change_asset.get(&name).unwrap(),
            amount_minted.checked_sub(&amount_sent).unwrap(),
        );
    }

    #[test]
    fn build_tx_with_native_assets_change() {
        let minimum_utxo_value = to_bignum(1);
        let coins_per_utxo_word = to_bignum(1);
        let mut tx_builder = create_tx_builder_with_fee(&create_linear_fee(0, 1));
        let spend = root_key_15()
            .derive(harden(1852))
            .derive(harden(1815))
            .derive(harden(0))
            .derive(0)
            .derive(0)
            .to_public();
        let change_key = root_key_15()
            .derive(harden(1852))
            .derive(harden(1815))
            .derive(harden(0))
            .derive(1)
            .derive(0)
            .to_public();
        let stake = root_key_15()
            .derive(harden(1852))
            .derive(harden(1815))
            .derive(harden(0))
            .derive(2)
            .derive(0)
            .to_public();

        let policy_id = &PolicyID::from([0u8; 28]);
        let name = AssetName::new(vec![0u8, 1, 2, 3]).unwrap();

        let ma_input1 = 100;
        let ma_input2 = 200;
        let ma_output1 = 60;

        let multiassets = [ma_input1, ma_input2, ma_output1]
            .iter()
            .map(|input| {
                let mut multiasset = MultiAsset::new();
                multiasset.insert(policy_id, &{
                    let mut assets = Assets::new();
                    assets.insert(&name, &to_bignum(*input));
                    assets
                });
                multiasset
            })
            .collect::<Vec<MultiAsset>>();

        for (multiasset, ada) in multiassets
            .iter()
            .zip([100u64, 100].iter().cloned().map(to_bignum))
        {
            let mut input_amount = Value::new(&ada);
            input_amount.set_multiasset(multiasset);

            tx_builder.add_key_input(
                &&spend.to_raw_key().hash(),
                &TransactionInput::new(&genesis_id(), 0),
                &input_amount,
            );
        }

        let stake_cred = StakeCredential::from_keyhash(&stake.to_raw_key().hash());
        let spend_cred = StakeCredential::from_keyhash(&spend.to_raw_key().hash());

        let addr_net_0 = BaseAddress::new(
            NetworkInfo::testnet().network_id(),
            &spend_cred,
            &stake_cred,
        )
        .to_address();

        let mut output_amount = Value::new(&to_bignum(100));
        output_amount.set_multiasset(&multiassets[2]);

        tx_builder
            .add_output(&TransactionOutput::new(&addr_net_0, &output_amount))
            .unwrap();

        let change_cred = StakeCredential::from_keyhash(&change_key.to_raw_key().hash());
        let change_addr = BaseAddress::new(
            NetworkInfo::testnet().network_id(),
            &change_cred,
            &stake_cred,
        )
        .to_address();

        let added_change = tx_builder.add_change_if_needed(&change_addr).unwrap();
        assert_eq!(added_change, true);
        let final_tx = tx_builder.build().unwrap();
        assert_eq!(final_tx.outputs().len(), 2);
        assert_eq!(
            final_tx
                .outputs()
                .get(1)
                .amount()
                .multiasset()
                .unwrap()
                .get(policy_id)
                .unwrap()
                .get(&name)
                .unwrap(),
            to_bignum(ma_input1 + ma_input2 - ma_output1)
        );
        assert_eq!(
            final_tx.outputs().get(1).amount().coin(),
            to_bignum(99)
        );
    }

    #[test]
    fn build_tx_with_native_assets_change_and_purification() {
<<<<<<< HEAD
        let minimum_utxo_value = to_bignum(1);
=======
        let linear_fee = LinearFee::new(&to_bignum(0), &to_bignum(1));
>>>>>>> 87ccdae0
        let coin_per_utxo_word = to_bignum(1);
        let mut tx_builder = create_tx_builder_with_fee(&create_linear_fee(0, 1));
        // Prefer pure change!
        tx_builder.set_prefer_pure_change(true);
        let spend = root_key_15()
            .derive(harden(1852))
            .derive(harden(1815))
            .derive(harden(0))
            .derive(0)
            .derive(0)
            .to_public();
        let change_key = root_key_15()
            .derive(harden(1852))
            .derive(harden(1815))
            .derive(harden(0))
            .derive(1)
            .derive(0)
            .to_public();
        let stake = root_key_15()
            .derive(harden(1852))
            .derive(harden(1815))
            .derive(harden(0))
            .derive(2)
            .derive(0)
            .to_public();

        let policy_id = &PolicyID::from([0u8; 28]);
        let name = AssetName::new(vec![0u8, 1, 2, 3]).unwrap();

        let ma_input1 = 100;
        let ma_input2 = 200;
        let ma_output1 = 60;

        let multiassets = [ma_input1, ma_input2, ma_output1]
            .iter()
            .map(|input| {
                let mut multiasset = MultiAsset::new();
                multiasset.insert(policy_id, &{
                    let mut assets = Assets::new();
                    assets.insert(&name, &to_bignum(*input));
                    assets
                });
                multiasset
            })
            .collect::<Vec<MultiAsset>>();

        for (multiasset, ada) in multiassets
            .iter()
            .zip([100u64, 100].iter().cloned().map(to_bignum))
        {
            let mut input_amount = Value::new(&ada);
            input_amount.set_multiasset(multiasset);

            tx_builder.add_key_input(
                &&spend.to_raw_key().hash(),
                &TransactionInput::new(&genesis_id(), 0),
                &input_amount,
            );
        }

        let stake_cred = StakeCredential::from_keyhash(&stake.to_raw_key().hash());
        let spend_cred = StakeCredential::from_keyhash(&spend.to_raw_key().hash());

        let addr_net_0 = BaseAddress::new(
            NetworkInfo::testnet().network_id(),
            &spend_cred,
            &stake_cred,
        )
        .to_address();

        let mut output_amount = Value::new(&to_bignum(50));
        output_amount.set_multiasset(&multiassets[2]);

        tx_builder
            .add_output(&TransactionOutput::new(&addr_net_0, &output_amount))
            .unwrap();

        let change_cred = StakeCredential::from_keyhash(&change_key.to_raw_key().hash());
        let change_addr = BaseAddress::new(
            NetworkInfo::testnet().network_id(),
            &change_cred,
            &stake_cred,
        )
        .to_address();

        let added_change = tx_builder.add_change_if_needed(&change_addr).unwrap();
        assert_eq!(added_change, true);
        let final_tx = tx_builder.build().unwrap();
        assert_eq!(final_tx.outputs().len(), 3);
        assert_eq!(
            final_tx.outputs().get(0).amount().coin(),
            to_bignum(50)
        );
        assert_eq!(
            final_tx
                .outputs()
                .get(1)
                .amount()
                .multiasset()
                .unwrap()
                .get(policy_id)
                .unwrap()
                .get(&name)
                .unwrap(),
            to_bignum(ma_input1 + ma_input2 - ma_output1)
        );
        // The first change output that contains all the tokens contain minimum required Coin
        let min_coin_for_dirty_change = min_ada_required(
            &final_tx.outputs().get(1).amount(),
            false,
            &coin_per_utxo_word,
        ).unwrap();
        assert_eq!(
            final_tx.outputs().get(1).amount().coin(),
            min_coin_for_dirty_change
        );
        assert_eq!(
            final_tx.outputs().get(2).amount().coin(),
            to_bignum(110)
        );
        assert_eq!(
            final_tx.outputs().get(2).amount().multiasset(),
            None
        );
    }

    #[test]
    fn build_tx_with_native_assets_change_and_no_purification_cuz_not_enough_pure_coin() {
<<<<<<< HEAD
        let minimum_utxo_value = to_bignum(10);
        let mut tx_builder = create_tx_builder_with_fee(&create_linear_fee(1, 1));
=======
        let linear_fee = LinearFee::new(&to_bignum(1), &to_bignum(1));
        let mut tx_builder = TransactionBuilder::new(
            &linear_fee,
            &to_bignum(0),
            &to_bignum(0),
            MAX_VALUE_SIZE,
            MAX_TX_SIZE,
            &to_bignum(1),
        );
>>>>>>> 87ccdae0
        // Prefer pure change!
        tx_builder.set_prefer_pure_change(true);
        let spend = root_key_15()
            .derive(harden(1852))
            .derive(harden(1815))
            .derive(harden(0))
            .derive(0)
            .derive(0)
            .to_public();
        let change_key = root_key_15()
            .derive(harden(1852))
            .derive(harden(1815))
            .derive(harden(0))
            .derive(1)
            .derive(0)
            .to_public();
        let stake = root_key_15()
            .derive(harden(1852))
            .derive(harden(1815))
            .derive(harden(0))
            .derive(2)
            .derive(0)
            .to_public();

        let policy_id = &PolicyID::from([0u8; 28]);
        let name = AssetName::new(vec![0u8, 1, 2, 3]).unwrap();

        let ma_input1 = 100;
        let ma_input2 = 200;
        let ma_output1 = 60;

        let multiassets = [ma_input1, ma_input2, ma_output1]
            .iter()
            .map(|input| {
                let mut multiasset = MultiAsset::new();
                multiasset.insert(policy_id, &{
                    let mut assets = Assets::new();
                    assets.insert(&name, &to_bignum(*input));
                    assets
                });
                multiasset
            })
            .collect::<Vec<MultiAsset>>();

        for (multiasset, ada) in multiassets
            .iter()
            .zip([300u64, 300].iter().cloned().map(to_bignum))
        {
            let mut input_amount = Value::new(&ada);
            input_amount.set_multiasset(multiasset);

            tx_builder.add_key_input(
                &&spend.to_raw_key().hash(),
                &TransactionInput::new(&genesis_id(), 0),
                &input_amount,
            );
        }

        let stake_cred = StakeCredential::from_keyhash(&stake.to_raw_key().hash());
        let spend_cred = StakeCredential::from_keyhash(&spend.to_raw_key().hash());

        let addr_net_0 = BaseAddress::new(
            NetworkInfo::testnet().network_id(),
            &spend_cred,
            &stake_cred,
        )
        .to_address();

        let mut output_amount = Value::new(&to_bignum(100));
        output_amount.set_multiasset(&multiassets[2]);

        tx_builder
            .add_output(&TransactionOutput::new(&addr_net_0, &output_amount))
            .unwrap();

        let change_cred = StakeCredential::from_keyhash(&change_key.to_raw_key().hash());
        let change_addr = BaseAddress::new(
            NetworkInfo::testnet().network_id(),
            &change_cred,
            &stake_cred,
        )
        .to_address();

        let added_change = tx_builder.add_change_if_needed(&change_addr).unwrap();
        assert_eq!(added_change, true);
        let final_tx = tx_builder.build().unwrap();
        assert_eq!(final_tx.outputs().len(), 2);
        assert_eq!(
            final_tx.outputs().get(0).amount().coin(),
            to_bignum(100)
        );
        assert_eq!(
            final_tx
                .outputs()
                .get(1)
                .amount()
                .multiasset()
                .unwrap()
                .get(policy_id)
                .unwrap()
                .get(&name)
                .unwrap(),
            to_bignum(ma_input1 + ma_input2 - ma_output1)
        );
        // The single change output contains more Coin then minimal utxo value
        // But not enough to cover the additional fee for a separate output
        assert_eq!(
            final_tx.outputs().get(1).amount().coin(),
            to_bignum(101)
        );
    }

    #[test]
    #[should_panic]
    fn build_tx_leftover_assets() {
        let mut tx_builder = create_default_tx_builder();
        let spend = root_key_15()
            .derive(harden(1852))
            .derive(harden(1815))
            .derive(harden(0))
            .derive(0)
            .derive(0)
            .to_public();
        let change_key = root_key_15()
            .derive(harden(1852))
            .derive(harden(1815))
            .derive(harden(0))
            .derive(1)
            .derive(0)
            .to_public();
        let stake = root_key_15()
            .derive(harden(1852))
            .derive(harden(1815))
            .derive(harden(0))
            .derive(2)
            .derive(0)
            .to_public();

        let spend_cred = StakeCredential::from_keyhash(&spend.to_raw_key().hash());
        let stake_cred = StakeCredential::from_keyhash(&stake.to_raw_key().hash());
        let addr_net_0 = BaseAddress::new(NetworkInfo::testnet().network_id(), &spend_cred, &stake_cred).to_address();

        // add an input that contains an asset not present in the output
        let policy_id = &PolicyID::from([0u8; 28]);
        let name = AssetName::new(vec![0u8, 1, 2, 3]).unwrap();
        let mut input_amount = Value::new(&to_bignum(1_000_000));
        let mut input_multiasset = MultiAsset::new();
        input_multiasset.insert(policy_id, &{
            let mut assets = Assets::new();
            assets.insert(&name, &to_bignum(100));
            assets
        });
        input_amount.set_multiasset(&input_multiasset);
        tx_builder.add_key_input(
            &spend.to_raw_key().hash(),
            &TransactionInput::new(&genesis_id(), 0),
            &input_amount
        );

        tx_builder.add_output(&TransactionOutput::new(
            &addr_net_0,
            &Value::new(&to_bignum(880_000))
        )).unwrap();
        tx_builder.set_ttl(1000);

        let change_cred = StakeCredential::from_keyhash(&change_key.to_raw_key().hash());
        let change_addr = BaseAddress::new(NetworkInfo::testnet().network_id(), &change_cred, &stake_cred).to_address();
        let added_change = tx_builder.add_change_if_needed(
            &change_addr
        );
        assert!(!added_change.unwrap());
        assert_eq!(tx_builder.outputs.len(), 1);
        assert_eq!(
            tx_builder.get_explicit_input().unwrap().checked_add(&tx_builder.get_implicit_input().unwrap()).unwrap(),
            tx_builder.get_explicit_output().unwrap().checked_add(&Value::new(&tx_builder.get_fee_if_set().unwrap())).unwrap()
        );
        let _final_tx = tx_builder.build(); // just test that it doesn't throw
    }

    #[test]
    fn build_tx_burn_less_than_min_ada() {
        // with this mainnet value we should end up with a final min_ada_required of just under 1_000_000
        let mut tx_builder = create_reallistic_tx_builder();

        let output_addr = ByronAddress::from_base58("Ae2tdPwUPEZD9QQf2ZrcYV34pYJwxK4vqXaF8EXkup1eYH73zUScHReM42b").unwrap();
        tx_builder.add_output(&TransactionOutput::new(
            &output_addr.to_address(),
            &Value::new(&to_bignum(2_000_000))
        )).unwrap();

        tx_builder.add_input(
            &ByronAddress::from_base58("Ae2tdPwUPEZ5uzkzh1o2DHECiUi3iugvnnKHRisPgRRP3CTF4KCMvy54Xd3").unwrap().to_address(),
            &TransactionInput::new(
                &genesis_id(),
                0
            ),
            &Value::new(&to_bignum(2_400_000))
        );

        tx_builder.set_ttl(1);

        let change_addr = ByronAddress::from_base58("Ae2tdPwUPEZGUEsuMAhvDcy94LKsZxDjCbgaiBBMgYpR8sKf96xJmit7Eho").unwrap();
        let added_change = tx_builder.add_change_if_needed(
            &change_addr.to_address()
        );
        assert!(!added_change.unwrap());
        assert_eq!(tx_builder.outputs.len(), 1);
        assert_eq!(
            tx_builder.get_explicit_input().unwrap().checked_add(&tx_builder.get_implicit_input().unwrap()).unwrap(),
            tx_builder.get_explicit_output().unwrap().checked_add(&Value::new(&tx_builder.get_fee_if_set().unwrap())).unwrap()
        );
        let _final_tx = tx_builder.build(); // just test that it doesn't throw
    }

    #[test]
    fn build_tx_burn_empty_assets() {
        let mut tx_builder = create_reallistic_tx_builder();

        let output_addr = ByronAddress::from_base58("Ae2tdPwUPEZD9QQf2ZrcYV34pYJwxK4vqXaF8EXkup1eYH73zUScHReM42b").unwrap();
        tx_builder.add_output(&TransactionOutput::new(
            &output_addr.to_address(),
            &Value::new(&to_bignum(2_000_000))
        )).unwrap();

        let mut input_value = Value::new(&to_bignum(2_400_000));
        input_value.set_multiasset(&MultiAsset::new());
        tx_builder.add_input(
            &ByronAddress::from_base58("Ae2tdPwUPEZ5uzkzh1o2DHECiUi3iugvnnKHRisPgRRP3CTF4KCMvy54Xd3").unwrap().to_address(),
            &TransactionInput::new(
                &genesis_id(),
                0
            ),
            &input_value
        );

        tx_builder.set_ttl(1);

        let change_addr = ByronAddress::from_base58("Ae2tdPwUPEZGUEsuMAhvDcy94LKsZxDjCbgaiBBMgYpR8sKf96xJmit7Eho").unwrap();
        let added_change = tx_builder.add_change_if_needed(
            &change_addr.to_address()
        );
        assert!(!added_change.unwrap());
        assert_eq!(tx_builder.outputs.len(), 1);
        assert_eq!(
            tx_builder.get_explicit_input().unwrap().checked_add(&tx_builder.get_implicit_input().unwrap()).unwrap().coin(),
            tx_builder.get_explicit_output().unwrap().checked_add(&Value::new(&tx_builder.get_fee_if_set().unwrap())).unwrap().coin()
        );
        let _final_tx = tx_builder.build(); // just test that it doesn't throw
    }

    #[test]
    fn build_tx_no_useless_multiasset() {
        let mut tx_builder = create_reallistic_tx_builder();

        let policy_id = &PolicyID::from([0u8; 28]);
        let name = AssetName::new(vec![0u8, 1, 2, 3]).unwrap();

        // add an output that uses up all the token but leaves ADA
        let mut input_amount = Value::new(&to_bignum(5_000_000));
        let mut input_multiasset = MultiAsset::new();
        input_multiasset.insert(policy_id, &{
            let mut assets = Assets::new();
            assets.insert(&name, &to_bignum(100));
            assets
        });
        input_amount.set_multiasset(&input_multiasset);

        tx_builder.add_input(
            &ByronAddress::from_base58("Ae2tdPwUPEZ5uzkzh1o2DHECiUi3iugvnnKHRisPgRRP3CTF4KCMvy54Xd3").unwrap().to_address(),
            &TransactionInput::new(
                &genesis_id(),
                0
            ),
            &input_amount
        );

        // add an input that contains an asset & ADA
        let mut output_amount = Value::new(&to_bignum(2_000_000));
        let mut output_multiasset = MultiAsset::new();
        output_multiasset.insert(policy_id, &{
            let mut assets = Assets::new();
            assets.insert(&name, &to_bignum(100));
            assets
        });
        output_amount.set_multiasset(&output_multiasset);

        let output_addr = ByronAddress::from_base58("Ae2tdPwUPEZD9QQf2ZrcYV34pYJwxK4vqXaF8EXkup1eYH73zUScHReM42b").unwrap();
        tx_builder.add_output(&TransactionOutput::new(
            &output_addr.to_address(),
            &output_amount
        )).unwrap();

        tx_builder.set_ttl(1);

        let change_addr = ByronAddress::from_base58("Ae2tdPwUPEZGUEsuMAhvDcy94LKsZxDjCbgaiBBMgYpR8sKf96xJmit7Eho").unwrap();
        let added_change = tx_builder.add_change_if_needed(
            &change_addr.to_address()
        );
        assert!(added_change.unwrap());
        assert_eq!(tx_builder.outputs.len(), 2);
        let final_tx = tx_builder.build().unwrap();
        let change_output = final_tx.outputs().get(1);
        let change_assets = change_output.amount().multiasset();

        // since all tokens got sent in the output
        // the change should be only ADA and not have any multiasset struct in it
        assert!(change_assets.is_none());
    }

    fn create_multiasset() -> (MultiAsset, [ScriptHash; 3], [AssetName; 3]) {
        let policy_ids = [
            PolicyID::from([0u8; 28]),
            PolicyID::from([1u8; 28]),
            PolicyID::from([2u8; 28]),
        ];
        let names = [
            AssetName::new(vec![99u8; 32]).unwrap(),
            AssetName::new(vec![0u8, 1, 2, 3]).unwrap(),
            AssetName::new(vec![4u8, 5, 6, 7, 8, 9]).unwrap(),
        ];
        let multiasset = policy_ids
            .iter()
            .zip(names.iter())
            .fold(MultiAsset::new(), |mut acc, (policy_id, name)| {
                acc.insert(policy_id, &{
                    let mut assets = Assets::new();
                    assets.insert(&name, &to_bignum(500));
                    assets
                });
                acc
            });
        return (multiasset, policy_ids, names);
    }

    #[test]
    fn build_tx_add_change_split_nfts() {
        let max_value_size = 100; // super low max output size to test with fewer assets
        let mut tx_builder = create_tx_builder_with_fee_and_val_size(
            &create_linear_fee(0, 1),
            max_value_size,
        );

        let (multiasset, policy_ids, names) = create_multiasset();

        let mut input_value = Value::new(&to_bignum(1000));
        input_value.set_multiasset(&multiasset);

        tx_builder.add_input(
            &ByronAddress::from_base58("Ae2tdPwUPEZ5uzkzh1o2DHECiUi3iugvnnKHRisPgRRP3CTF4KCMvy54Xd3").unwrap().to_address(),
            &TransactionInput::new(
                &genesis_id(),
                0
            ),
            &input_value
        );

        let output_addr = ByronAddress::from_base58("Ae2tdPwUPEZD9QQf2ZrcYV34pYJwxK4vqXaF8EXkup1eYH73zUScHReM42b").unwrap().to_address();
        let output_amount = Value::new(&to_bignum(100));

        tx_builder
            .add_output(&TransactionOutput::new(&output_addr, &output_amount))
            .unwrap();

        let change_addr = ByronAddress::from_base58("Ae2tdPwUPEZGUEsuMAhvDcy94LKsZxDjCbgaiBBMgYpR8sKf96xJmit7Eho").unwrap().to_address();

        let added_change = tx_builder.add_change_if_needed(&change_addr).unwrap();
        assert_eq!(added_change, true);
        let final_tx = tx_builder.build().unwrap();
        assert_eq!(final_tx.outputs().len(), 3);
        for (policy_id, asset_name) in policy_ids.iter().zip(names.iter()) {
            assert!(final_tx
                .outputs
                .0
                .iter()
                .find(|output| output.amount.multiasset.as_ref().map_or_else(
                    || false,
                    |ma| ma.0.iter().find(|(pid, a)| *pid == policy_id
                        && a.0.iter().find(|(name, _)| *name == asset_name).is_some()).is_some()
                )).is_some()
            );
        }
        for output in final_tx.outputs.0.iter() {
            assert!(output.amount.to_bytes().len() <= max_value_size as usize);
        }
    }

    #[test]
    fn build_tx_too_big_output() {
        let mut tx_builder = create_tx_builder_with_fee_and_val_size(
            &create_linear_fee(0, 1),
            10,
        );

        tx_builder.add_input(
            &ByronAddress::from_base58("Ae2tdPwUPEZ5uzkzh1o2DHECiUi3iugvnnKHRisPgRRP3CTF4KCMvy54Xd3").unwrap().to_address(),
            &TransactionInput::new(
                &genesis_id(),
                0
            ),
            &Value::new(&to_bignum(500))
        );

        let output_addr = ByronAddress::from_base58("Ae2tdPwUPEZD9QQf2ZrcYV34pYJwxK4vqXaF8EXkup1eYH73zUScHReM42b").unwrap().to_address();
        let mut output_amount = Value::new(&to_bignum(50));
        output_amount.set_multiasset(&create_multiasset().0);

        assert!(tx_builder.add_output(&TransactionOutput::new(&output_addr, &output_amount)).is_err());
    }

    #[test]
    fn build_tx_add_change_nfts_not_enough_ada() {
        let mut tx_builder = create_tx_builder_with_fee_and_val_size(
            &create_linear_fee(0, 1),
            150,  // super low max output size to test with fewer assets
        );

        let policy_ids = [
            PolicyID::from([0u8; 28]),
            PolicyID::from([1u8; 28]),
            PolicyID::from([2u8; 28]),
        ];
        let names = [
            AssetName::new(vec![99u8; 32]).unwrap(),
            AssetName::new(vec![0u8, 1, 2, 3]).unwrap(),
            AssetName::new(vec![4u8, 5, 6, 7, 8, 9]).unwrap(),
        ];

        let multiasset = policy_ids
            .iter()
            .zip(names.iter())
            .fold(MultiAsset::new(), |mut acc, (policy_id, name)| {
                acc.insert(policy_id, &{
                    let mut assets = Assets::new();
                    assets.insert(&name, &to_bignum(500));
                    assets
                });
                acc
            });

        let mut input_value = Value::new(&to_bignum(58));
        input_value.set_multiasset(&multiasset);

        tx_builder.add_input(
            &ByronAddress::from_base58("Ae2tdPwUPEZ5uzkzh1o2DHECiUi3iugvnnKHRisPgRRP3CTF4KCMvy54Xd3").unwrap().to_address(),
            &TransactionInput::new(
                &genesis_id(),
                0
            ),
            &input_value
        );

        let output_addr = ByronAddress::from_base58("Ae2tdPwUPEZD9QQf2ZrcYV34pYJwxK4vqXaF8EXkup1eYH73zUScHReM42b").unwrap().to_address();
        let output_amount = Value::new(&to_bignum(59));

        tx_builder
            .add_output(&TransactionOutput::new(&output_addr, &output_amount))
            .unwrap();

        let change_addr = ByronAddress::from_base58("Ae2tdPwUPEZGUEsuMAhvDcy94LKsZxDjCbgaiBBMgYpR8sKf96xJmit7Eho").unwrap().to_address();

        assert!(tx_builder.add_change_if_needed(&change_addr).is_err())
    }

    fn make_input(input_hash_byte: u8, value: Value) -> TransactionUnspentOutput {
        TransactionUnspentOutput::new(
            &TransactionInput::new(&TransactionHash::from([input_hash_byte; 32]), 0),
            &TransactionOutput::new(&Address::from_bech32("addr1vyy6nhfyks7wdu3dudslys37v252w2nwhv0fw2nfawemmnqs6l44z").unwrap(), &value)
        )
    }

    #[test]
    fn tx_builder_cip2_largest_first_increasing_fees() {
        // we have a = 1 to test increasing fees when more inputs are added
        let mut tx_builder = create_tx_builder_with_fee(&create_linear_fee(1, 0));
        tx_builder.add_output(&TransactionOutput::new(
            &Address::from_bech32("addr1vyy6nhfyks7wdu3dudslys37v252w2nwhv0fw2nfawemmnqs6l44z").unwrap(),
            &Value::new(&to_bignum(1000))
        )).unwrap();
        let mut available_inputs = TransactionUnspentOutputs::new();
        available_inputs.add(&make_input(0u8, Value::new(&to_bignum(150))));
        available_inputs.add(&make_input(1u8, Value::new(&to_bignum(200))));
        available_inputs.add(&make_input(2u8, Value::new(&to_bignum(800))));
        available_inputs.add(&make_input(3u8, Value::new(&to_bignum(400))));
        available_inputs.add(&make_input(4u8, Value::new(&to_bignum(100))));
        tx_builder.add_inputs_from(&available_inputs, CoinSelectionStrategyCIP2::LargestFirst).unwrap();
        let change_addr = ByronAddress::from_base58("Ae2tdPwUPEZGUEsuMAhvDcy94LKsZxDjCbgaiBBMgYpR8sKf96xJmit7Eho").unwrap().to_address();
        let change_added = tx_builder.add_change_if_needed(&change_addr).unwrap();
        assert!(change_added);
        let tx = tx_builder.build().unwrap();
        // change needed
        assert_eq!(2, tx.outputs().len());
        assert_eq!(3, tx.inputs().len());
        // confirm order of only what is necessary
        assert_eq!(2u8, tx.inputs().get(0).transaction_id().0[0]);
        assert_eq!(3u8, tx.inputs().get(1).transaction_id().0[0]);
        assert_eq!(1u8, tx.inputs().get(2).transaction_id().0[0]);
    }


    #[test]
    fn tx_builder_cip2_largest_first_static_fees() {
        // we have a = 0 so we know adding inputs/outputs doesn't change the fee so we can analyze more
        let mut tx_builder = create_tx_builder_with_fee(&create_linear_fee(0, 0));
        tx_builder.add_output(&TransactionOutput::new(
            &Address::from_bech32("addr1vyy6nhfyks7wdu3dudslys37v252w2nwhv0fw2nfawemmnqs6l44z").unwrap(),
            &Value::new(&to_bignum(1200))
        )).unwrap();
        let mut available_inputs = TransactionUnspentOutputs::new();
        available_inputs.add(&make_input(0u8, Value::new(&to_bignum(150))));
        available_inputs.add(&make_input(1u8, Value::new(&to_bignum(200))));
        available_inputs.add(&make_input(2u8, Value::new(&to_bignum(800))));
        available_inputs.add(&make_input(3u8, Value::new(&to_bignum(400))));
        available_inputs.add(&make_input(4u8, Value::new(&to_bignum(100))));
        tx_builder.add_inputs_from(&available_inputs, CoinSelectionStrategyCIP2::LargestFirst).unwrap();
        let change_addr = ByronAddress::from_base58("Ae2tdPwUPEZGUEsuMAhvDcy94LKsZxDjCbgaiBBMgYpR8sKf96xJmit7Eho").unwrap().to_address();
        let change_added = tx_builder.add_change_if_needed(&change_addr).unwrap();
        assert!(!change_added);
        let tx = tx_builder.build().unwrap();
        // change not needed - should be exact
        assert_eq!(1, tx.outputs().len());
        assert_eq!(2, tx.inputs().len());
        // confirm order of only what is necessary
        assert_eq!(2u8, tx.inputs().get(0).transaction_id().0[0]);
        assert_eq!(3u8, tx.inputs().get(1).transaction_id().0[0]);
    }

    #[test]
    fn tx_builder_cip2_random_improve() {
        // we have a = 1 to test increasing fees when more inputs are added
        let mut tx_builder = create_tx_builder_with_fee(&create_linear_fee(1, 0));
        const COST: u64 = 10000;
        tx_builder.add_output(&TransactionOutput::new(
            &Address::from_bech32("addr1vyy6nhfyks7wdu3dudslys37v252w2nwhv0fw2nfawemmnqs6l44z").unwrap(),
            &Value::new(&to_bignum(COST))
        )).unwrap();
        let mut available_inputs = TransactionUnspentOutputs::new();
        available_inputs.add(&make_input(0u8, Value::new(&to_bignum(1500))));
        available_inputs.add(&make_input(1u8, Value::new(&to_bignum(2000))));
        available_inputs.add(&make_input(2u8, Value::new(&to_bignum(8000))));
        available_inputs.add(&make_input(3u8, Value::new(&to_bignum(4000))));
        available_inputs.add(&make_input(4u8, Value::new(&to_bignum(1000))));
        available_inputs.add(&make_input(5u8, Value::new(&to_bignum(2000))));
        available_inputs.add(&make_input(6u8, Value::new(&to_bignum(1500))));
        let add_inputs_res =
            tx_builder.add_inputs_from(&available_inputs, CoinSelectionStrategyCIP2::RandomImprove);
        assert!(add_inputs_res.is_ok(), "{:?}", add_inputs_res.err());
        let change_addr = ByronAddress::from_base58("Ae2tdPwUPEZGUEsuMAhvDcy94LKsZxDjCbgaiBBMgYpR8sKf96xJmit7Eho").unwrap().to_address();
        let add_change_res = tx_builder.add_change_if_needed(&change_addr);
        assert!(add_change_res.is_ok(), "{:?}", add_change_res.err());
        let tx_build_res = tx_builder.build();
        assert!(tx_build_res.is_ok(), "{:?}", tx_build_res.err());
        let tx = tx_build_res.unwrap();
        // we need to look up the values to ensure there's enough
        let mut input_values = BTreeMap::new();
        for utxo in available_inputs.0.iter() {
            input_values.insert(utxo.input.transaction_id(), utxo.output.amount.clone());
        }
        let mut encountered = std::collections::HashSet::new();
        let mut input_total = Value::new(&Coin::zero());
        for input in tx.inputs.0.iter() {
            let txid = input.transaction_id();
            if !encountered.insert(txid.clone()) {
                panic!("Input {:?} duplicated", txid);
            }
            let value = input_values.get(&txid).unwrap();
            input_total = input_total.checked_add(value).unwrap();
        }
        assert!(input_total >= Value::new(&tx_builder.min_fee().unwrap().checked_add(&to_bignum(COST)).unwrap()));
    }

    #[test]
    fn tx_builder_cip2_random_improve_when_using_all_available_inputs() {
        // we have a = 1 to test increasing fees when more inputs are added
        let linear_fee = LinearFee::new(&to_bignum(1), &to_bignum(0));
        let mut tx_builder = TransactionBuilder::new(
            &linear_fee,
            &Coin::zero(),
            &to_bignum(0),
            9999,
            9999,
            &to_bignum(0),
        );
        const COST: u64 = 1000;
        tx_builder.add_output(&TransactionOutput::new(
            &Address::from_bech32("addr1vyy6nhfyks7wdu3dudslys37v252w2nwhv0fw2nfawemmnqs6l44z").unwrap(),
            &Value::new(&to_bignum(COST))
        )).unwrap();
        let mut available_inputs = TransactionUnspentOutputs::new();
        available_inputs.add(&make_input(1u8, Value::new(&to_bignum(800))));
        available_inputs.add(&make_input(2u8, Value::new(&to_bignum(800))));
        let add_inputs_res =
            tx_builder.add_inputs_from(&available_inputs, CoinSelectionStrategyCIP2::RandomImprove);
        assert!(add_inputs_res.is_ok(), "{:?}", add_inputs_res.err());
    }

    #[test]
    fn tx_builder_cip2_random_improve_adds_enough_for_fees() {
        // we have a = 1 to test increasing fees when more inputs are added
        let linear_fee = LinearFee::new(&to_bignum(1), &to_bignum(0));
        let mut tx_builder = TransactionBuilder::new(
            &linear_fee,
            &Coin::zero(),
            &to_bignum(0),
            9999,
            9999,
            &to_bignum(0),
        );
        const COST: u64 = 100;
        tx_builder.add_output(&TransactionOutput::new(
            &Address::from_bech32("addr1vyy6nhfyks7wdu3dudslys37v252w2nwhv0fw2nfawemmnqs6l44z").unwrap(),
            &Value::new(&to_bignum(COST))
        )).unwrap();
        assert_eq!(tx_builder.min_fee().unwrap(), to_bignum(53));
        let mut available_inputs = TransactionUnspentOutputs::new();
        available_inputs.add(&make_input(1u8, Value::new(&to_bignum(150))));
        available_inputs.add(&make_input(2u8, Value::new(&to_bignum(150))));
        available_inputs.add(&make_input(3u8, Value::new(&to_bignum(150))));
        let add_inputs_res =
            tx_builder.add_inputs_from(&available_inputs, CoinSelectionStrategyCIP2::RandomImprove);
        assert!(add_inputs_res.is_ok(), "{:?}", add_inputs_res.err());
        assert_eq!(tx_builder.min_fee().unwrap(), to_bignum(264));
        let change_addr = ByronAddress::from_base58("Ae2tdPwUPEZGUEsuMAhvDcy94LKsZxDjCbgaiBBMgYpR8sKf96xJmit7Eho").unwrap().to_address();
        let add_change_res = tx_builder.add_change_if_needed(&change_addr);
        assert!(add_change_res.is_ok(), "{:?}", add_change_res.err());
    }

    #[test]
    fn build_tx_pay_to_multisig() {
        let mut tx_builder = create_tx_builder_with_fee(&create_linear_fee(10, 2));
        let spend = root_key_15()
            .derive(harden(1854))
            .derive(harden(1815))
            .derive(harden(0))
            .derive(0)
            .derive(0)
            .to_public();

        let stake = root_key_15()
            .derive(harden(1852))
            .derive(harden(1815))
            .derive(harden(0))
            .derive(2)
            .derive(0)
            .to_public();

        let spend_cred = StakeCredential::from_keyhash(&spend.to_raw_key().hash());
        let stake_cred = StakeCredential::from_keyhash(&stake.to_raw_key().hash());

        let addr_net_0 = BaseAddress::new(NetworkInfo::testnet().network_id(), &spend_cred, &stake_cred).to_address();

        tx_builder.add_key_input(
            &spend.to_raw_key().hash(),
            &TransactionInput::new(&genesis_id(), 0),
            &Value::new(&to_bignum(1_000_000))
        );
        tx_builder.add_output(&TransactionOutput::new(
            &addr_net_0,
            &Value::new(&to_bignum(999_000 ))
        )).unwrap();
        tx_builder.set_ttl(1000);
        tx_builder.set_fee(&to_bignum(1_000));

        assert_eq!(tx_builder.outputs.len(),1);
        assert_eq!(
            tx_builder.get_explicit_input().unwrap().checked_add(&tx_builder.get_implicit_input().unwrap()).unwrap(),
            tx_builder.get_explicit_output().unwrap().checked_add(&Value::new(&tx_builder.get_fee_if_set().unwrap())).unwrap()
        );


        let  _final_tx = tx_builder.build().unwrap();
        let _deser_t = TransactionBody::from_bytes(_final_tx.to_bytes()).unwrap();

        assert_eq!(_deser_t.to_bytes(), _final_tx.to_bytes());
    }

    fn build_full_tx(body: &TransactionBody,
        witness_set: &TransactionWitnessSet,
        auxiliary_data: Option<AuxiliaryData>) -> Transaction {
            return Transaction::new(
                body,
                witness_set,
                auxiliary_data
            );
        }

    #[test]
    fn build_tx_multisig_spend_1on1_unsigned() {
        let mut tx_builder = create_tx_builder_with_fee(&create_linear_fee(10, 2));

        let spend = root_key_15()//multisig
            .derive(harden(1854))
            .derive(harden(1815))
            .derive(harden(0))
            .derive(0)
            .derive(0)
            .to_public();
        let stake = root_key_15()//multisig
            .derive(harden(1854))
            .derive(harden(1815))
            .derive(harden(0))
            .derive(2)
            .derive(0)
            .to_public();

        let change_key = root_key_15()
            .derive(harden(1852))
            .derive(harden(1815))
            .derive(harden(0))
            .derive(1)
            .derive(0)
            .to_public();

        let spend_cred = StakeCredential::from_keyhash(&spend.to_raw_key().hash());
        let stake_cred = StakeCredential::from_keyhash(&stake.to_raw_key().hash());
        let change_cred = StakeCredential::from_keyhash(&change_key.to_raw_key().hash());
        let addr_multisig = BaseAddress::new(NetworkInfo::testnet().network_id(), &spend_cred, &stake_cred).to_address();
        let addr_output = BaseAddress::new(NetworkInfo::testnet().network_id(), &change_cred, &stake_cred).to_address();

        tx_builder.add_input(
            &addr_multisig,
            &TransactionInput::new(&genesis_id(), 0),
            &Value::new(&to_bignum(1_000_000))
        );

        tx_builder.add_output(&TransactionOutput::new(
            &addr_output,
            &Value::new(&to_bignum(999_000 ))
        )).unwrap();
        tx_builder.set_ttl(1000);
        tx_builder.set_fee(&to_bignum(1_000));

        let mut auxiliary_data = AuxiliaryData::new();
        let mut pubkey_native_scripts = NativeScripts::new();
        let mut oneof_native_scripts = NativeScripts::new();

        let spending_hash = spend.to_raw_key().hash();
        pubkey_native_scripts.add(&NativeScript::new_script_pubkey(&ScriptPubkey::new(&spending_hash)));
        oneof_native_scripts.add(&NativeScript::new_script_n_of_k(&ScriptNOfK::new(1, &pubkey_native_scripts)));
        auxiliary_data.set_native_scripts(&oneof_native_scripts);
        tx_builder.set_auxiliary_data(&auxiliary_data);


        assert_eq!(tx_builder.outputs.len(), 1);
        assert_eq!(
            tx_builder.get_explicit_input().unwrap().checked_add(&tx_builder.get_implicit_input().unwrap()).unwrap(),
            tx_builder.get_explicit_output().unwrap().checked_add(&Value::new(&tx_builder.get_fee_if_set().unwrap())).unwrap()
        );


        let  _final_tx = tx_builder.build().unwrap();
        let _deser_t = TransactionBody::from_bytes(_final_tx.to_bytes()).unwrap();

        assert_eq!(_deser_t.to_bytes(), _final_tx.to_bytes());
        assert_eq!(_deser_t.auxiliary_data_hash.unwrap(), utils::hash_auxiliary_data(&auxiliary_data));
    }

    #[test]
    fn build_tx_multisig_1on1_signed() {
        let mut tx_builder = create_tx_builder_with_fee(&create_linear_fee(10, 2));
        let spend = root_key_15()
            .derive(harden(1854))//multisig
            .derive(harden(1815))
            .derive(harden(0))
            .derive(0)
            .derive(0)
            .to_public();
        let stake = root_key_15()
            .derive(harden(1854))//multisig
            .derive(harden(1815))
            .derive(harden(0))
            .derive(2)
            .derive(0)
            .to_public();

        let spend_cred = StakeCredential::from_keyhash(&spend.to_raw_key().hash());
        let stake_cred = StakeCredential::from_keyhash(&stake.to_raw_key().hash());
        let addr_net_0 = BaseAddress::new(NetworkInfo::testnet().network_id(), &spend_cred, &stake_cred).to_address();
        tx_builder.add_key_input(
            &spend.to_raw_key().hash(),
            &TransactionInput::new(&genesis_id(), 0),
            &Value::new(&to_bignum(1_000_000))
        );
        tx_builder.add_output(&TransactionOutput::new(
            &addr_net_0,
            &Value::new(&to_bignum(999_000 ))
        )).unwrap();
        tx_builder.set_ttl(1000);
        tx_builder.set_fee(&to_bignum(1_000));

        let mut auxiliary_data = AuxiliaryData::new();
        let mut pubkey_native_scripts = NativeScripts::new();
        let mut oneof_native_scripts = NativeScripts::new();

        let spending_hash = spend.to_raw_key().hash();
        pubkey_native_scripts.add(&NativeScript::new_script_pubkey(&ScriptPubkey::new(&spending_hash)));
        oneof_native_scripts.add(&NativeScript::new_script_n_of_k(&ScriptNOfK::new(1, &pubkey_native_scripts)));
        auxiliary_data.set_native_scripts(&oneof_native_scripts);
        tx_builder.set_auxiliary_data(&auxiliary_data);


        let body = tx_builder.build().unwrap();

        assert_eq!(tx_builder.outputs.len(), 1);
        assert_eq!(
            tx_builder.get_explicit_input().unwrap().checked_add(&tx_builder.get_implicit_input().unwrap()).unwrap(),
            tx_builder.get_explicit_output().unwrap().checked_add(&Value::new(&tx_builder.get_fee_if_set().unwrap())).unwrap()
        );

        let mut witness_set = TransactionWitnessSet::new();
        let mut vkw = Vkeywitnesses::new();
        vkw.add(&make_vkey_witness(
            &hash_transaction(&body),
            &PrivateKey::from_normal_bytes(
                &hex::decode("c660e50315d76a53d80732efda7630cae8885dfb85c46378684b3c6103e1284a").unwrap()
            ).unwrap()
        ));
        witness_set.set_vkeys(&vkw);

        let _final_tx = build_full_tx(&body, &witness_set, None);
        let _deser_t = Transaction::from_bytes(_final_tx.to_bytes()).unwrap();
        assert_eq!(_deser_t.to_bytes(), _final_tx.to_bytes());
        assert_eq!(_deser_t.body().auxiliary_data_hash.unwrap(), utils::hash_auxiliary_data(&auxiliary_data));
    }

    fn create_json_metadatum_string() -> String {
        String::from("{ \"qwe\": 123 }")
    }

    fn create_json_metadatum() -> TransactionMetadatum {
        encode_json_str_to_metadatum(
            create_json_metadatum_string(),
            MetadataJsonSchema::NoConversions,
        ).unwrap()
    }

    fn create_aux_with_metadata(metadatum_key: &TransactionMetadatumLabel) -> AuxiliaryData {
        let mut metadata = GeneralTransactionMetadata::new();
        metadata.insert(metadatum_key, &create_json_metadatum());

        let mut aux = AuxiliaryData::new();
        aux.set_metadata(&metadata);

        let mut nats = NativeScripts::new();
        nats.add(
            &NativeScript::new_timelock_start(
                &TimelockStart::new(123),
            ),
        );
        aux.set_native_scripts(&nats);

        return aux;
    }

    fn assert_json_metadatum(dat: &TransactionMetadatum) {
        let map = dat.as_map().unwrap();
        assert_eq!(map.len(), 1);
        let key = TransactionMetadatum::new_text(String::from("qwe")).unwrap();
        let val = map.get(&key).unwrap();
        assert_eq!(val.as_int().unwrap(), Int::new_i32(123));
    }

    #[test]
    fn set_metadata_with_empty_auxiliary() {
        let mut tx_builder = create_default_tx_builder();

        let num = to_bignum(42);
        tx_builder.set_metadata(&create_aux_with_metadata(&num).metadata().unwrap());

        assert!(tx_builder.auxiliary_data.is_some());

        let aux = tx_builder.auxiliary_data.unwrap();
        assert!(aux.metadata().is_some());
        assert!(aux.native_scripts().is_none());
        assert!(aux.plutus_scripts().is_none());

        let met = aux.metadata().unwrap();

        assert_eq!(met.len(), 1);
        assert_json_metadatum(&met.get(&num).unwrap());
    }

    #[test]
    fn set_metadata_with_existing_auxiliary() {
        let mut tx_builder = create_default_tx_builder();

        let num1 = to_bignum(42);
        tx_builder.set_auxiliary_data(&create_aux_with_metadata(&num1));

        let num2 = to_bignum(84);
        tx_builder.set_metadata(&create_aux_with_metadata(&num2).metadata().unwrap());

        let aux = tx_builder.auxiliary_data.unwrap();
        assert!(aux.metadata().is_some());
        assert!(aux.native_scripts().is_some());
        assert!(aux.plutus_scripts().is_none());

        let met = aux.metadata().unwrap();
        assert_eq!(met.len(), 1);
        assert!(met.get(&num1).is_none());
        assert_json_metadatum(&met.get(&num2).unwrap());
    }

    #[test]
    fn add_metadatum_with_empty_auxiliary() {
        let mut tx_builder = create_default_tx_builder();

        let num = to_bignum(42);
        tx_builder.add_metadatum(&num, &create_json_metadatum());

        assert!(tx_builder.auxiliary_data.is_some());

        let aux = tx_builder.auxiliary_data.unwrap();
        assert!(aux.metadata().is_some());
        assert!(aux.native_scripts().is_none());
        assert!(aux.plutus_scripts().is_none());

        let met = aux.metadata().unwrap();

        assert_eq!(met.len(), 1);
        assert_json_metadatum(&met.get(&num).unwrap());
    }

    #[test]
    fn add_metadatum_with_existing_auxiliary() {
        let mut tx_builder = create_default_tx_builder();

        let num1 = to_bignum(42);
        tx_builder.set_auxiliary_data(&create_aux_with_metadata(&num1));

        let num2 = to_bignum(84);
        tx_builder.add_metadatum(&num2, &create_json_metadatum());

        let aux = tx_builder.auxiliary_data.unwrap();
        assert!(aux.metadata().is_some());
        assert!(aux.native_scripts().is_some());
        assert!(aux.plutus_scripts().is_none());

        let met = aux.metadata().unwrap();
        assert_eq!(met.len(), 2);
        assert_json_metadatum(&met.get(&num1).unwrap());
        assert_json_metadatum(&met.get(&num2).unwrap());
    }

    #[test]
    fn add_json_metadatum_with_empty_auxiliary() {
        let mut tx_builder = create_default_tx_builder();

        let num = to_bignum(42);
        tx_builder.add_json_metadatum(&num, create_json_metadatum_string()).unwrap();

        assert!(tx_builder.auxiliary_data.is_some());

        let aux = tx_builder.auxiliary_data.unwrap();
        assert!(aux.metadata().is_some());
        assert!(aux.native_scripts().is_none());
        assert!(aux.plutus_scripts().is_none());

        let met = aux.metadata().unwrap();

        assert_eq!(met.len(), 1);
        assert_json_metadatum(&met.get(&num).unwrap());
    }

    #[test]
    fn add_json_metadatum_with_existing_auxiliary() {
        let mut tx_builder = create_default_tx_builder();

        let num1 = to_bignum(42);
        tx_builder.set_auxiliary_data(&create_aux_with_metadata(&num1));

        let num2 = to_bignum(84);
        tx_builder.add_json_metadatum(&num2, create_json_metadatum_string()).unwrap();

        let aux = tx_builder.auxiliary_data.unwrap();
        assert!(aux.metadata().is_some());
        assert!(aux.native_scripts().is_some());
        assert!(aux.plutus_scripts().is_none());

        let met = aux.metadata().unwrap();
        assert_eq!(met.len(), 2);
        assert_json_metadatum(&met.get(&num1).unwrap());
        assert_json_metadatum(&met.get(&num2).unwrap());
    }

    fn create_asset_name() -> AssetName {
        AssetName::new(vec![0u8, 1, 2, 3]).unwrap()
    }

    fn create_mint_asset() -> MintAssets {
        MintAssets::new_from_entry(&create_asset_name(), Int::new_i32(1234))
    }

    fn create_assets() -> Assets {
        let mut assets = Assets::new();
        assets.insert(&create_asset_name(), &to_bignum(1234));
        return assets;
    }

    fn create_mint_with_one_asset(policy_id: &PolicyID) -> Mint {
        Mint::new_from_entry(policy_id, &create_mint_asset())
    }

    fn create_multiasset_one_asset(policy_id: &PolicyID) -> MultiAsset {
        let mut mint = MultiAsset::new();
        mint.insert(policy_id, &create_assets());
        return mint;
    }

    fn assert_mint_asset(mint: &Mint, policy_id: &PolicyID) {
        assert!(mint.get(&policy_id).is_some());
        let result_asset = mint.get(&policy_id).unwrap();
        assert_eq!(result_asset.len(), 1);
        assert_eq!(result_asset.get(&create_asset_name()).unwrap(), Int::new_i32(1234));
    }

    #[test]
    fn set_mint_asset_with_empty_mint() {
        let mut tx_builder = create_default_tx_builder();

        let policy_id = PolicyID::from([0u8; 28]);
        tx_builder.set_mint_asset(&policy_id, &create_mint_asset());

        assert!(tx_builder.mint.is_some());

        let mint = tx_builder.mint.unwrap();

        assert_eq!(mint.len(), 1);
        assert_mint_asset(&mint, &policy_id);
    }

    #[test]
    fn set_mint_asset_with_existing_mint() {
        let mut tx_builder = create_default_tx_builder();

        let policy_id1 = PolicyID::from([0u8; 28]);
        tx_builder.set_mint(&create_mint_with_one_asset(&policy_id1));

        let policy_id2 = PolicyID::from([1u8; 28]);
        tx_builder.set_mint_asset(&policy_id2, &create_mint_asset());

        assert!(tx_builder.mint.is_some());

        let mint = tx_builder.mint.unwrap();

        assert_eq!(mint.len(), 2);
        assert_mint_asset(&mint, &policy_id1);
        assert_mint_asset(&mint, &policy_id2);
    }

    #[test]
    fn add_mint_asset_with_empty_mint() {
        let mut tx_builder = create_default_tx_builder();

        let policy_id = PolicyID::from([0u8; 28]);
        tx_builder.add_mint_asset(&policy_id, &create_asset_name(), Int::new_i32(1234));

        assert!(tx_builder.mint.is_some());

        let mint = tx_builder.mint.unwrap();

        assert_eq!(mint.len(), 1);
        assert_mint_asset(&mint, &policy_id);
    }

    #[test]
    fn add_mint_asset_with_existing_mint() {
        let mut tx_builder = create_default_tx_builder();

        let policy_id1 = PolicyID::from([0u8; 28]);
        tx_builder.set_mint(&create_mint_with_one_asset(&policy_id1));

        let policy_id2 = PolicyID::from([1u8; 28]);
        tx_builder.add_mint_asset(&policy_id2, &create_asset_name(), Int::new_i32(1234));

        assert!(tx_builder.mint.is_some());

        let mint = tx_builder.mint.unwrap();

        assert_eq!(mint.len(), 2);
        assert_mint_asset(&mint, &policy_id1);
        assert_mint_asset(&mint, &policy_id2);
    }

    #[test]
    fn add_output_amount() {
        let mut tx_builder = create_default_tx_builder();

        let policy_id1 = PolicyID::from([0u8; 28]);
        let multiasset = create_multiasset_one_asset(&policy_id1);
        let mut value = Value::new(&to_bignum(42));
        value.set_multiasset(&multiasset);

        let address = byron_address();
        tx_builder.add_output_amount(&address, &value).unwrap();

        assert_eq!(tx_builder.outputs.len(), 1);
        let out = tx_builder.outputs.get(0);

        assert_eq!(out.address.to_bytes(), address.to_bytes());
        assert_eq!(out.amount, value);
    }

    #[test]
    fn add_output_coin() {
        let mut tx_builder = create_default_tx_builder();

        let address = byron_address();
        let coin = to_bignum(43);
        tx_builder.add_output_coin(&address, &coin).unwrap();

        assert_eq!(tx_builder.outputs.len(), 1);
        let out = tx_builder.outputs.get(0);

        assert_eq!(out.address.to_bytes(), address.to_bytes());
        assert_eq!(out.amount.coin, coin);
        assert!(out.amount.multiasset.is_none());
    }

    #[test]
    fn add_output_coin_and_multiasset() {
        let mut tx_builder = create_default_tx_builder();

        let policy_id1 = PolicyID::from([0u8; 28]);
        let multiasset = create_multiasset_one_asset(&policy_id1);

        let address = byron_address();
        let coin = to_bignum(42);

        tx_builder.add_output_coin_and_asset(&address, &coin, &multiasset).unwrap();

        assert_eq!(tx_builder.outputs.len(), 1);
        let out = tx_builder.outputs.get(0);

        assert_eq!(out.address.to_bytes(), address.to_bytes());
        assert_eq!(out.amount.coin, coin);
        assert_eq!(out.amount.multiasset.unwrap(), multiasset);
    }

    #[test]
    fn add_output_asset_and_min_required_coin() {
        let mut tx_builder = create_reallistic_tx_builder();

        let policy_id1 = PolicyID::from([0u8; 28]);
        let multiasset = create_multiasset_one_asset(&policy_id1);

        let address = byron_address();
        tx_builder.add_output_asset_and_min_required_coin(&address, &multiasset).unwrap();

        assert_eq!(tx_builder.outputs.len(), 1);
        let out = tx_builder.outputs.get(0);

        assert_eq!(out.address.to_bytes(), address.to_bytes());
        assert_eq!(out.amount.multiasset.unwrap(), multiasset);
        assert_eq!(out.amount.coin, to_bignum(1344798));
    }

    #[test]
    fn add_mint_asset_and_output() {
        let mut tx_builder = create_default_tx_builder();

        let policy_id0 = PolicyID::from([0u8; 28]);
        let policy_id1 = PolicyID::from([1u8; 28]);
        let name = create_asset_name();
        let amount = Int::new_i32(1234);

        let address = byron_address();
        let coin = to_bignum(100);

        // Add unrelated mint first to check it is NOT added to output later
        tx_builder.add_mint_asset(&policy_id0, &name, amount.clone());

        tx_builder.add_mint_asset_and_output(
            &policy_id1,
            &name,
            amount.clone(),
            &address,
            &coin,
        ).unwrap();

        assert!(tx_builder.mint.is_some());

        let mint = tx_builder.mint.as_ref().unwrap();

        // Mint contains two entries
        assert_eq!(mint.len(), 2);
        assert_mint_asset(mint, &policy_id0);
        assert_mint_asset(mint, &policy_id1);

        // One new output is created
        assert_eq!(tx_builder.outputs.len(), 1);
        let out = tx_builder.outputs.get(0);

        assert_eq!(out.address.to_bytes(), address.to_bytes());
        assert_eq!(out.amount.coin, coin);

        let multiasset = out.amount.multiasset.unwrap();

        // Only second mint entry was added to the output
        assert_eq!(multiasset.len(), 1);
        assert!(multiasset.get(&policy_id0).is_none());
        assert!(multiasset.get(&policy_id1).is_some());

        let asset = multiasset.get(&policy_id1).unwrap();
        assert_eq!(asset.len(), 1);
        assert_eq!(asset.get(&name).unwrap(), to_bignum(1234));
    }

    #[test]
    fn add_mint_asset_and_min_required_coin() {
        let mut tx_builder = create_reallistic_tx_builder();

        let policy_id0 = PolicyID::from([0u8; 28]);
        let policy_id1 = PolicyID::from([1u8; 28]);
        let name = create_asset_name();
        let amount = Int::new_i32(1234);

        let address = byron_address();

        // Add unrelated mint first to check it is NOT added to output later
        tx_builder.add_mint_asset(&policy_id0, &name, amount.clone());

        tx_builder.add_mint_asset_and_output_min_required_coin(
            &policy_id1,
            &name,
            amount.clone(),
            &address,
        ).unwrap();

        assert!(tx_builder.mint.is_some());

        let mint = tx_builder.mint.as_ref().unwrap();

        // Mint contains two entries
        assert_eq!(mint.len(), 2);
        assert_mint_asset(mint, &policy_id0);
        assert_mint_asset(mint, &policy_id1);

        // One new output is created
        assert_eq!(tx_builder.outputs.len(), 1);
        let out = tx_builder.outputs.get(0);

        assert_eq!(out.address.to_bytes(), address.to_bytes());
        assert_eq!(out.amount.coin, to_bignum(1344798));

        let multiasset = out.amount.multiasset.unwrap();

        // Only second mint entry was added to the output
        assert_eq!(multiasset.len(), 1);
        assert!(multiasset.get(&policy_id0).is_none());
        assert!(multiasset.get(&policy_id1).is_some());

        let asset = multiasset.get(&policy_id1).unwrap();
        assert_eq!(asset.len(), 1);
        assert_eq!(asset.get(&name).unwrap(), to_bignum(1234));
    }


    #[test]
    fn add_mint_includes_witnesses_into_fee_estimation() {
        let mut tx_builder = create_reallistic_tx_builder();

        let original_tx_fee = tx_builder.min_fee().unwrap();
        assert_eq!(original_tx_fee, to_bignum(156217));

        let policy_id1 = PolicyID::from([0u8; 28]);
        let policy_id2 = PolicyID::from([1u8; 28]);
        let policy_id3 = PolicyID::from([2u8; 28]);
        let name1 = AssetName::new(vec![0u8, 1, 2, 3]).unwrap();
        let name2 = AssetName::new(vec![1u8, 1, 2, 3]).unwrap();
        let name3 = AssetName::new(vec![2u8, 1, 2, 3]).unwrap();
        let name4 = AssetName::new(vec![3u8, 1, 2, 3]).unwrap();
        let amount = Int::new_i32(1234);

        let mut mint = Mint::new();
        mint.insert(
            &policy_id1,
            &MintAssets::new_from_entry(&name1, amount.clone()),
        );
        mint.insert(
            &policy_id2,
            &MintAssets::new_from_entry(&name2, amount.clone()),
        );
        // Third policy with two asset names
        let mut mass = MintAssets::new_from_entry(&name3, amount.clone());
        mass.insert(&name4, amount.clone());
        mint.insert(&policy_id3, &mass);

        let mint_len = mint.to_bytes().len();
        let fee_coefficient = tx_builder.fee_algo.coefficient();

        let raw_mint_fee = fee_coefficient
            .checked_mul(&to_bignum(mint_len as u64))
            .unwrap();

        assert_eq!(raw_mint_fee, to_bignum(5544));

        tx_builder.set_mint(&mint);

        let new_tx_fee = tx_builder.min_fee().unwrap();

        let fee_diff_from_adding_mint =
            new_tx_fee.checked_sub(&original_tx_fee)
            .unwrap();

        let witness_fee_increase =
            fee_diff_from_adding_mint.checked_sub(&raw_mint_fee)
            .unwrap();

        assert_eq!(witness_fee_increase, to_bignum(4356));

        let fee_increase_bytes = from_bignum(&witness_fee_increase)
            .checked_div(from_bignum(&fee_coefficient))
            .unwrap();

        // Three policy IDs of 32 bytes each + 3 byte overhead
        assert_eq!(fee_increase_bytes, 99);
    }

    #[test]
    fn total_input_with_mint_and_burn() {
        let mut tx_builder = create_tx_builder_with_fee(&create_linear_fee(0, 1));
        let spend = root_key_15()
            .derive(harden(1852))
            .derive(harden(1815))
            .derive(harden(0))
            .derive(0)
            .derive(0)
            .to_public();
        let change_key = root_key_15()
            .derive(harden(1852))
            .derive(harden(1815))
            .derive(harden(0))
            .derive(1)
            .derive(0)
            .to_public();
        let stake = root_key_15()
            .derive(harden(1852))
            .derive(harden(1815))
            .derive(harden(0))
            .derive(2)
            .derive(0)
            .to_public();

        let policy_id1 = &PolicyID::from([0u8; 28]);
        let policy_id2 = &PolicyID::from([1u8; 28]);
        let name = AssetName::new(vec![0u8, 1, 2, 3]).unwrap();

        let ma_input1 = 100;
        let ma_input2 = 200;
        let ma_output1 = 60;

        let multiassets = [ma_input1, ma_input2, ma_output1]
            .iter()
            .map(|input| {
                let mut multiasset = MultiAsset::new();
                multiasset.insert(policy_id1, &{
                    let mut assets = Assets::new();
                    assets.insert(&name, &to_bignum(*input));
                    assets
                });
                multiasset.insert(policy_id2, &{
                    let mut assets = Assets::new();
                    assets.insert(&name, &to_bignum(*input));
                    assets
                });
                multiasset
            })
            .collect::<Vec<MultiAsset>>();

        for (multiasset, ada) in multiassets
            .iter()
            .zip([100u64, 100, 100].iter().cloned().map(to_bignum))
        {
            let mut input_amount = Value::new(&ada);
            input_amount.set_multiasset(multiasset);

            tx_builder.add_key_input(
                &&spend.to_raw_key().hash(),
                &TransactionInput::new(&genesis_id(), 0),
                &input_amount,
            );
        }

        let total_input_before_mint = tx_builder.get_total_input().unwrap();

        assert_eq!(total_input_before_mint.coin, to_bignum(300));
        let ma1 = total_input_before_mint.multiasset.unwrap();
        assert_eq!(ma1.get(policy_id1).unwrap().get(&name).unwrap(), to_bignum(360));
        assert_eq!(ma1.get(policy_id2).unwrap().get(&name).unwrap(), to_bignum(360));

        tx_builder.add_mint_asset(policy_id1, &name, Int::new_i32(40));
        tx_builder.add_mint_asset(policy_id2, &name, Int::new_i32(-40));

        let total_input_after_mint = tx_builder.get_total_input().unwrap();

        assert_eq!(total_input_after_mint.coin, to_bignum(300));
        let ma2 = total_input_after_mint.multiasset.unwrap();
        assert_eq!(ma2.get(policy_id1).unwrap().get(&name).unwrap(), to_bignum(400));
        assert_eq!(ma2.get(policy_id2).unwrap().get(&name).unwrap(), to_bignum(320));
    }
}
<|MERGE_RESOLUTION|>--- conflicted
+++ resolved
@@ -1754,11 +1754,7 @@
 
     #[test]
     fn build_tx_with_native_assets_change_and_purification() {
-<<<<<<< HEAD
         let minimum_utxo_value = to_bignum(1);
-=======
-        let linear_fee = LinearFee::new(&to_bignum(0), &to_bignum(1));
->>>>>>> 87ccdae0
         let coin_per_utxo_word = to_bignum(1);
         let mut tx_builder = create_tx_builder_with_fee(&create_linear_fee(0, 1));
         // Prefer pure change!
@@ -1887,20 +1883,8 @@
 
     #[test]
     fn build_tx_with_native_assets_change_and_no_purification_cuz_not_enough_pure_coin() {
-<<<<<<< HEAD
         let minimum_utxo_value = to_bignum(10);
         let mut tx_builder = create_tx_builder_with_fee(&create_linear_fee(1, 1));
-=======
-        let linear_fee = LinearFee::new(&to_bignum(1), &to_bignum(1));
-        let mut tx_builder = TransactionBuilder::new(
-            &linear_fee,
-            &to_bignum(0),
-            &to_bignum(0),
-            MAX_VALUE_SIZE,
-            MAX_TX_SIZE,
-            &to_bignum(1),
-        );
->>>>>>> 87ccdae0
         // Prefer pure change!
         tx_builder.set_prefer_pure_change(true);
         let spend = root_key_15()
