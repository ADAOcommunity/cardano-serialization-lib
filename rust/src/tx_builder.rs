use super::*;
use super::fees;
use super::utils;
use std::collections::{BTreeMap, BTreeSet};

// comes from witsVKeyNeeded in the Ledger spec
fn witness_keys_for_cert(cert_enum: &Certificate, keys: &mut BTreeSet<Ed25519KeyHash>) {
    match &cert_enum.0 {
        // stake key registrations do not require a witness
        CertificateEnum::StakeRegistration(_cert) => {},
        CertificateEnum::StakeDeregistration(cert) => {
            keys.insert(cert.stake_credential().to_keyhash().unwrap());
        },
        CertificateEnum::StakeDelegation(cert) => {
            keys.insert(cert.stake_credential().to_keyhash().unwrap());
        },
        CertificateEnum::PoolRegistration(cert) => {
            for owner in &cert.pool_params().pool_owners().0 {
                keys.insert(owner.clone());
            }
            keys.insert(
                Ed25519KeyHash::from_bytes(cert.pool_params().operator().to_bytes()).unwrap()
            );
        },
        CertificateEnum::PoolRetirement(cert) => {
            keys.insert(
                Ed25519KeyHash::from_bytes(cert.pool_keyhash().to_bytes()).unwrap()
            );
        },
        CertificateEnum::GenesisKeyDelegation(cert) => {
            keys.insert(
                Ed25519KeyHash::from_bytes(cert.genesis_delegate_hash().to_bytes()).unwrap()
            );
        },
        // not witness as there is no single core node or genesis key that posts the certificate
        CertificateEnum::MoveInstantaneousRewardsCert(_cert) => {},
    }
}

fn fake_private_key() -> Bip32PrivateKey {
    Bip32PrivateKey::from_bytes(
        &[0xb8, 0xf2, 0xbe, 0xce, 0x9b, 0xdf, 0xe2, 0xb0, 0x28, 0x2f, 0x5b, 0xad, 0x70, 0x55, 0x62, 0xac, 0x99, 0x6e, 0xfb, 0x6a, 0xf9, 0x6b, 0x64, 0x8f,
            0x44, 0x45, 0xec, 0x44, 0xf4, 0x7a, 0xd9, 0x5c, 0x10, 0xe3, 0xd7, 0x2f, 0x26, 0xed, 0x07, 0x54, 0x22, 0xa3, 0x6e, 0xd8, 0x58, 0x5c, 0x74, 0x5a,
            0x0e, 0x11, 0x50, 0xbc, 0xce, 0xba, 0x23, 0x57, 0xd0, 0x58, 0x63, 0x69, 0x91, 0xf3, 0x8a, 0x37, 0x91, 0xe2, 0x48, 0xde, 0x50, 0x9c, 0x07, 0x0d,
            0x81, 0x2a, 0xb2, 0xfd, 0xa5, 0x78, 0x60, 0xac, 0x87, 0x6b, 0xc4, 0x89, 0x19, 0x2c, 0x1e, 0xf4, 0xce, 0x25, 0x3c, 0x19, 0x7e, 0xe2, 0x19, 0xa4]
    ).unwrap()
}

// tx_body must be the result of building from tx_builder
// constructs the rest of the Transaction using fake witness data of the correct length
// for use in calculating the size of the final Transaction
fn fake_full_tx(tx_builder: &TransactionBuilder, body: TransactionBody) -> Result<Transaction, JsError> {
    let fake_key_root = fake_private_key();

    // recall: this includes keys for input, certs and withdrawals
    let vkeys = match tx_builder.input_types.vkeys.len() {
        0 => None,
        x => {
            let mut result = Vkeywitnesses::new();
            let raw_key = fake_key_root.to_raw_key();
            for _i in 0..x {
                result.add(&Vkeywitness::new(
                    &Vkey::new(&raw_key.to_public()),
                    &raw_key.sign([1u8; 100].as_ref())
                ));
            }
            Some(result)
        },
    };
    let script_keys = match tx_builder.input_types.scripts.len() {
        0 => None,
        _x => {
            // TODO: figure out how to populate fake witnesses for these
            return Err(JsError::from_str("Script inputs not supported yet"))
        },
    };
    let bootstrap_keys = match tx_builder.input_types.bootstraps.len() {
        0 => None,
        _x => {
            let mut result = BootstrapWitnesses::new();
            for addr in &tx_builder.input_types.bootstraps {
                // picking icarus over daedalus for fake witness generation shouldn't matter
                result.add(&make_icarus_bootstrap_witness(
                    &hash_transaction(&body),
                    &ByronAddress::from_bytes(addr.clone()).unwrap(),
                    &fake_key_root
                ));
            }
            Some(result)
        },
    };
    let witness_set = TransactionWitnessSet {
        vkeys: vkeys,
        native_scripts: script_keys,
        bootstraps: bootstrap_keys,
        // TODO: plutus support?
        plutus_scripts: None,
        plutus_data: None,
        redeemers: None,
    };
    Ok(Transaction {
        body,
        witness_set,
        auxiliary_data: tx_builder.auxiliary_data.clone(),
    })
}

fn min_fee(tx_builder: &TransactionBuilder) -> Result<Coin, JsError> {
    let full_tx = fake_full_tx(tx_builder, tx_builder.build()?)?;
    fees::min_fee(&full_tx, &tx_builder.fee_algo)
}


// We need to know how many of each type of witness will be in the transaction so we can calculate the tx fee
#[derive(Clone, Debug)]
struct MockWitnessSet {
    vkeys: BTreeSet<Ed25519KeyHash>,
    scripts: BTreeSet<ScriptHash>,
    bootstraps: BTreeSet<Vec<u8>>,
}

#[derive(Clone, Debug)]
struct TxBuilderInput {
    input: TransactionInput,
    amount: Value, // we need to keep track of the amount in the inputs for input selection
}

#[wasm_bindgen]
pub enum CoinSelectionStrategyCIP2 {
    LargestFirst,
    RandomImprove,
}

#[wasm_bindgen]
#[derive(Clone, Debug)]
pub struct TransactionBuilder {
    minimum_utxo_val: BigNum,
    pool_deposit: BigNum,
    key_deposit: BigNum,
    max_value_size: u32,
    max_tx_size: u32,
    fee_algo: fees::LinearFee,
    inputs: Vec<TxBuilderInput>,
    outputs: TransactionOutputs,
    fee: Option<Coin>,
    ttl: Option<Slot>, // absolute slot number
    certs: Option<Certificates>,
    withdrawals: Option<Withdrawals>,
    auxiliary_data: Option<AuxiliaryData>,
    validity_start_interval: Option<Slot>,
    input_types: MockWitnessSet,
    mint: Option<Mint>,
<<<<<<< HEAD
    inputs_auto_added: bool,
=======
    prefer_pure_change: bool,
>>>>>>> 86dd1df8
}

#[wasm_bindgen]
impl TransactionBuilder {
    /// This automatically selects and adds inputs from {inputs} consisting of just enough to cover
    /// the outputs that have already been added.
    /// This should be called after adding all certs/outputs/etc and will be an error otherwise.
    /// Uses CIP2: https://github.com/cardano-foundation/CIPs/blob/master/CIP-0002/CIP-0002.md
    /// Adding a change output must be called after via TransactionBuilder::add_change_if_needed()
    /// This function, diverging from CIP2, takes into account fees and will attempt to add additional
    /// inputs to cover the minimum fees. This does not, however, set the txbuilder's fee.
    pub fn add_inputs_from(&mut self, inputs: &TransactionUnspentOutputs, strategy: CoinSelectionStrategyCIP2) -> Result<(), JsError> {
        let mut available_inputs = inputs.0.clone();
        let mut input_total = self
            .get_explicit_input()?
            .checked_add(&self.get_implicit_input()?)?;
        let mut output_total = self
            .get_explicit_output()?
            .checked_add(&Value::new(&self.get_deposit()?))?
            .checked_add(&Value::new(&self.min_fee()?))?;
        match strategy {
            CoinSelectionStrategyCIP2::LargestFirst => {
                available_inputs.sort_by_key(|input| input.output.amount.coin);
                // iterate in decreasing order of ADA-only value
                for input in available_inputs.iter().rev() {
                    if input_total >= output_total {
                        break;
                    }
                    // differing from CIP2, we include the needed fees in the targets instead of just output values
                    let input_fee = self.fee_for_input(&input.output.address, &input.input, &input.output.amount)?;
                    self.add_input(&input.output.address, &input.input, &input.output.amount);
                    input_total = input_total.checked_add(&input.output.amount)?;
                    output_total = output_total.checked_add(&Value::new(&input_fee))?;
                }
                if input_total < output_total {
                    return Err(JsError::from_str("UTxO Balance Insufficient"));
                }
            },
            CoinSelectionStrategyCIP2::RandomImprove => {
                use rand::Rng;
                if self.outputs.0.iter().any(|output| output.amount.multiasset.is_some()) {
                    return Err(JsError::from_str("Multiasset values not supported by RandomImprove. Please use LargestFirst"));
                }
                // Phase 1: Random Selection
                let mut associated_inputs: BTreeMap<TransactionOutput, Vec<TransactionUnspentOutput>> = BTreeMap::new();
                let mut rng = rand::thread_rng();
                let mut outputs = self.outputs.0.clone();
                outputs.sort_by_key(|output| output.amount.coin);
                for output in outputs.iter().rev() {
                    let mut added = Value::new(&Coin::zero());
                    let mut needed = output.amount.clone();
                    while added < needed {
                        if available_inputs.is_empty() {
                            return Err(JsError::from_str("UTxO Balance Insufficient"));
                        }
                        let random_index = rng.gen_range(0..available_inputs.len());
                        let input = available_inputs.swap_remove(random_index);
                        // differing from CIP2, we include the needed fees in the targets instead of just output values
                        let input_fee = self.fee_for_input(&input.output.address, &input.input, &input.output.amount)?;
                        self.add_input(&input.output.address, &input.input, &input.output.amount);
                        input_total = input_total.checked_add(&input.output.amount)?;
                        output_total = output_total.checked_add(&Value::new(&input_fee))?;
                        needed = needed.checked_add(&Value::new(&input_fee))?;
                        added = added.checked_add(&input.output.amount)?;
                        associated_inputs.entry(output.clone()).or_default().push(input);
                    }
                }
                // Phase 2: Improvement
                for output in outputs.iter_mut() {
                    let associated = associated_inputs.get_mut(output).unwrap();
                    for input in associated.iter_mut() {
                        let random_index = rng.gen_range(0..available_inputs.len());
                        let new_input = available_inputs.get_mut(random_index).unwrap();
                        let cur = from_bignum(&input.output.amount.coin);
                        let new = from_bignum(&new_input.output.amount.coin);
                        let min = from_bignum(&output.amount.coin);
                        let ideal = 2 * min;
                        let max = 3 * min;
                        let move_closer = (ideal as i128 - new as i128).abs() < (ideal as i128 - cur as i128).abs();
                        let not_exceed_max = new < max;
                        if move_closer && not_exceed_max {
                            std::mem::swap(input, new_input);
                        }
                    }
                }
            },
        }

        Ok(())
    }

    /// We have to know what kind of inputs these are to know what kind of mock witnesses to create since
    /// 1) mock witnesses have different lengths depending on the type which changes the expecting fee
    /// 2) Witnesses are a set so we need to get rid of duplicates to avoid over-estimating the fee
    pub fn add_key_input(&mut self, hash: &Ed25519KeyHash, input: &TransactionInput, amount: &Value) {
        self.inputs.push(TxBuilderInput {
            input: input.clone(),
            amount: amount.clone(),
        });
        self.input_types.vkeys.insert(hash.clone());
    }
    pub fn add_script_input(&mut self, hash: &ScriptHash, input: &TransactionInput, amount: &Value) {
        self.inputs.push(TxBuilderInput {
            input: input.clone(),
            amount: amount.clone(),
        });
        self.input_types.scripts.insert(hash.clone());
    }
    pub fn add_bootstrap_input(&mut self, hash: &ByronAddress, input: &TransactionInput, amount: &Value) {
        self.inputs.push(TxBuilderInput {
            input: input.clone(),
            amount: amount.clone(),
        });
        self.input_types.bootstraps.insert(hash.to_bytes());
    }
    
    pub fn add_input(&mut self, address: &Address, input: &TransactionInput, amount: &Value) {
        match &BaseAddress::from_address(address) {
            Some(addr) => {
                match &addr.payment_cred().to_keyhash() {
                    Some(hash) => return self.add_key_input(hash, input, amount),
                    None => (),
                }
                match &addr.payment_cred().to_scripthash() {
                    Some(hash) => return self.add_script_input(hash, input, amount),
                    None => (),
                }
            },
            None => (),
        }
        match &EnterpriseAddress::from_address(address) {
            Some(addr) => {
                match &addr.payment_cred().to_keyhash() {
                    Some(hash) => return self.add_key_input(hash, input, amount),
                    None => (),
                }
                match &addr.payment_cred().to_scripthash() {
                    Some(hash) => return self.add_script_input(hash, input, amount),
                    None => (),
                }
            },
            None => (),
        }
        match &PointerAddress::from_address(address) {
            Some(addr) => {
                match &addr.payment_cred().to_keyhash() {
                    Some(hash) => return self.add_key_input(hash, input, amount),
                    None => (),
                }
                match &addr.payment_cred().to_scripthash() {
                    Some(hash) => return self.add_script_input(hash, input, amount),
                    None => (),
                }
            },
            None => (),
        }
        match &ByronAddress::from_address(address) {
            Some(addr) => {
                return self.add_bootstrap_input(addr, input, amount);
            },
            None => (),
        }
    }

    /// calculates how much the fee would increase if you added a given output
    pub fn fee_for_input(&self, address: &Address, input: &TransactionInput, amount: &Value) -> Result<Coin, JsError> {
        let mut self_copy = self.clone();

        // we need some value for these for it to be a a valid transaction
        // but since we're only calculating the difference between the fee of two transactions
        // it doesn't matter what these are set as, since it cancels out
        self_copy.set_fee(&to_bignum(0));

        let fee_before = min_fee(&self_copy)?;

        self_copy.add_input(&address, &input, &amount);
        let fee_after = min_fee(&self_copy)?;
        fee_after.checked_sub(&fee_before)
    }

    pub fn add_output(&mut self, output: &TransactionOutput) -> Result<(), JsError> {
        let value_size = output.amount.to_bytes().len();
        if value_size > self.max_value_size as usize {
            return Err(JsError::from_str(&format!(
                "Maximum value size of {} exceeded. Found: {}",
                self.max_value_size,
                value_size
            )));
        }
        let min_ada = min_ada_required(&output.amount(), &self.minimum_utxo_val);
        if output.amount().coin() < min_ada {
            Err(JsError::from_str(&format!(
                "Value {} less than the minimum UTXO value {}",
                from_bignum(&output.amount().coin()),
                from_bignum(&min_ada)
            )))
        } else {
            self.outputs.add(output);
            Ok(())
        }
    }

    /// calculates how much the fee would increase if you added a given output
    pub fn fee_for_output(&self, output: &TransactionOutput) -> Result<Coin, JsError> {
        let mut self_copy = self.clone();

        // we need some value for these for it to be a a valid transaction
        // but since we're only calculating the different between the fee of two transactions
        // it doesn't matter what these are set as, since it cancels out
        self_copy.set_fee(&to_bignum(0));

        let fee_before = min_fee(&self_copy)?;

        self_copy.add_output(&output)?;
        let fee_after = min_fee(&self_copy)?;
        fee_after.checked_sub(&fee_before)
    }

    pub fn set_fee(&mut self, fee: &Coin) {
        self.fee = Some(fee.clone())
    }

    pub fn set_ttl(&mut self, ttl: Slot) {
        self.ttl = Some(ttl)
    }

    pub fn set_validity_start_interval(&mut self, validity_start_interval: Slot) {
        self.validity_start_interval = Some(validity_start_interval)
    }

    pub fn set_certs(&mut self, certs: &Certificates) {
        self.certs = Some(certs.clone());
        for cert in &certs.0 {
            witness_keys_for_cert(cert, &mut self.input_types.vkeys);
        };
    }

    pub fn set_withdrawals(&mut self, withdrawals: &Withdrawals) {
        self.withdrawals = Some(withdrawals.clone());
        for (withdrawal, _coin) in &withdrawals.0 {
            self.input_types.vkeys.insert(withdrawal.payment_cred().to_keyhash().unwrap().clone());
        };
    }

    pub fn set_auxiliary_data(&mut self, auxiliary_data: &AuxiliaryData) {
        self.auxiliary_data = Some(auxiliary_data.clone())
    }

    pub fn set_prefer_pure_change(&mut self, prefer_pure_change: bool) {
        self.prefer_pure_change = prefer_pure_change;
    }

    pub fn new(
        linear_fee: &fees::LinearFee,
        // protocol parameter that defines the minimum value a newly created UTXO can contain
        minimum_utxo_val: &Coin,
        pool_deposit: &BigNum, // protocol parameter
        key_deposit: &BigNum,  // protocol parameter
        max_value_size: u32, // protocol parameter
        max_tx_size: u32, // protocol parameter
    ) -> Self {
        Self {
            minimum_utxo_val: minimum_utxo_val.clone(),
            key_deposit: key_deposit.clone(),
            pool_deposit: pool_deposit.clone(),
            max_value_size,
            max_tx_size,
            fee_algo: linear_fee.clone(),
            inputs: Vec::new(),
            outputs: TransactionOutputs::new(),
            fee: None,
            ttl: None,
            certs: None,
            withdrawals: None,
            auxiliary_data: None,
            input_types: MockWitnessSet {
                vkeys: BTreeSet::new(),
                scripts: BTreeSet::new(),
                bootstraps: BTreeSet::new(),
            },
            validity_start_interval: None,
            mint: None,
<<<<<<< HEAD
            inputs_auto_added: false,
=======
            prefer_pure_change: false,
>>>>>>> 86dd1df8
        }
    }

    /// does not include refunds or withdrawals
    pub fn get_explicit_input(&self) -> Result<Value, JsError> {
        self.inputs
            .iter()
            .try_fold(Value::new(&to_bignum(0)), |acc, ref tx_builder_input| {
                acc.checked_add(&tx_builder_input.amount)
            })
    }
    /// withdrawals and refunds
    pub fn get_implicit_input(&self) -> Result<Value, JsError> {
        internal_get_implicit_input(
            &self.withdrawals,
            &self.certs,
            &self.pool_deposit,
            &self.key_deposit,
        )
    }

    /// does not include fee
    pub fn get_explicit_output(&self) -> Result<Value, JsError> {
        self.outputs
            .0
            .iter()
            .try_fold(Value::new(&to_bignum(0)), |acc, ref output| {
                acc.checked_add(&output.amount())
            })
    }

    pub fn get_deposit(&self) -> Result<Coin, JsError> {
        internal_get_deposit(
            &self.certs,
            &self.pool_deposit,
            &self.key_deposit,
        )
    }

    pub fn get_fee_if_set(&self) -> Option<Coin> {
        self.fee.clone()
    }

    /// Warning: this function will mutate the /fee/ field
    pub fn add_change_if_needed(&mut self, address: &Address) -> Result<bool, JsError> {
        let fee = match &self.fee {
            None => self.min_fee(),
            // generating the change output involves changing the fee
            Some(_x) => {
                return Err(JsError::from_str(
                    "Cannot calculate change if fee was explicitly specified",
                ))
            }
        }?;

        let input_total = self
            .get_explicit_input()?
            .checked_add(&self.get_implicit_input()?)?;

        let output_total = self
            .get_explicit_output()?
            .checked_add(&Value::new(&self.get_deposit()?))?;

        use std::cmp::Ordering;
        match &input_total.partial_cmp(&output_total.checked_add(&Value::new(&fee))?) {
            Some(Ordering::Equal) => {
                // recall: min_fee assumed the fee was the maximum possible so we definitely have enough input to cover whatever fee it ends up being
                self.set_fee(&input_total.checked_sub(&output_total)?.coin());
                Ok(false)
            },
            Some(Ordering::Less) => Err(JsError::from_str("Insufficient input in transaction")),
            Some(Ordering::Greater) => {
                fn has_assets(ma: Option<MultiAsset>) -> bool {
                    ma.map(|assets| assets.len() > 0).unwrap_or(false)
                }
                let change_estimator = input_total.checked_sub(&output_total)?;
                if has_assets(change_estimator.multiasset()) {
                    fn pack_nfts_for_change(max_value_size: u32, change_address: &Address, change_estimator: &Value) -> Result<MultiAsset, JsError> {
                        // we insert the entire available ADA temporarily here since that could potentially impact the size
                        // as it could be 1, 2 3 or 4 bytes for Coin.
                        let mut base_coin = Value::new(&change_estimator.coin());
                        base_coin.set_multiasset(&MultiAsset::new());
                        let mut output = TransactionOutput::new(change_address, &base_coin);
                        // If this becomes slow on large TXs we can optimize it like the folowing
                        // to avoid cloning + reserializing the entire output.
                        // This would probably be more relevant if we use a smarter packing algorithm
                        // which might need to compare more size differences than greedy
                        //let mut bytes_used = output.to_bytes().len();

                        // a greedy packing is done here to avoid an exponential bin-packing
                        // which in most cases likely shouldn't be the difference between
                        // having an extra change output or not unless there are gigantic
                        // differences in NFT policy sizes
                        for (policy, assets) in change_estimator.multiasset().unwrap().0.iter() {
                            // for simplicity we also don't split assets within a single policy since
                            // you would need to have a very high amoun of assets (which add 1-36 bytes each)
                            // in a single policy to make a difference. In the future if this becomes an issue
                            // we can change that here.

                            // this is the other part of the optimization but we need to take into account
                            // the difference between CBOR encoding which can change which happens in two places:
                            // a) length within assets of one policy id
                            // b) length of the entire multiasset
                            // so for simplicity we will just do it the safe, naive way unless
                            // performance becomes an issue.
                            //let extra_bytes = policy.to_bytes().len() + assets.to_bytes().len() + 2 + cbor_len_diff;
                            //if bytes_used + extra_bytes <= max_value_size as usize {
                            let old_amount = output.amount.clone();
                            let mut val = Value::new(&Coin::zero());
                            let mut next_nft = MultiAsset::new();
                            next_nft.insert(policy, assets);
                            val.set_multiasset(&next_nft);
                            output.amount = output.amount.checked_add(&val)?;
                            if output.amount.to_bytes().len() > max_value_size as usize {
                                output.amount = old_amount;
                                break;
                            }
                        }
                        Ok(output.amount.multiasset().unwrap())
                    }
                    let mut change_left = input_total.checked_sub(&output_total)?;
                    let mut new_fee = fee.clone();
                    // we might need multiple change outputs for cases where the change has many asset types
                    // which surpass the max UTXO size limit
                    let minimum_utxo_val = self.minimum_utxo_val;
                    while let Some(Ordering::Greater) = change_left.multiasset.as_ref().map_or_else(|| None, |ma| ma.partial_cmp(&MultiAsset::new())) {
                        let nft_change = pack_nfts_for_change(self.max_value_size, address, &change_left)?;
                        if nft_change.len() == 0 {
                            // this likely should never happen
                            return Err(JsError::from_str("NFTs too large for change output"));
                        }
                        // we only add the minimum needed (for now) to cover this output
                        let mut change_value = Value::new(&Coin::zero());
                        change_value.set_multiasset(&nft_change);
                        let min_ada = min_ada_required(&change_value, &minimum_utxo_val);
                        change_value.set_coin(&min_ada);
                        let change_output = TransactionOutput::new(address, &change_value);
                        // increase fee
                        let fee_for_change = self.fee_for_output(&change_output)?;
                        new_fee = new_fee.checked_add(&fee_for_change)?;
                        if change_left.coin() < min_ada.checked_add(&new_fee)? {
                            return Err(JsError::from_str("Not enough ADA leftover to include non-ADA assets in a change address"));
                        }
                        change_left = change_left.checked_sub(&change_value)?;
                        self.add_output(&change_output)?;
                    }
                    change_left = change_left.checked_sub(&Value::new(&new_fee))?;
                    // add potentially a separate pure ADA change output
                    let left_above_minimum = change_left.coin.compare(&minimum_utxo_val) > 0;
                    if self.prefer_pure_change && left_above_minimum {
                        let pure_output = TransactionOutput::new(address, &change_left);
                        let additional_fee = self.fee_for_output(&pure_output)?;
                        let potential_pure_value = change_left.checked_sub(&Value::new(&additional_fee))?;
                        let potential_pure_above_minimum = potential_pure_value.coin.compare(&minimum_utxo_val) > 0;
                        if potential_pure_above_minimum {
                            new_fee = new_fee.checked_add(&additional_fee)?;
                            change_left = Value::zero();
                            self.add_output(&TransactionOutput::new(address, &potential_pure_value));
                        }
                    }
                    self.set_fee(&new_fee);
                    // add in the rest of the ADA
                    if !change_left.is_zero() {
                        self.outputs.0.last_mut().unwrap().amount = self.outputs.0.last().unwrap().amount.checked_add(&change_left)?;
                    }
                    Ok(true)
                } else {
                    let min_ada = min_ada_required(&change_estimator, &self.minimum_utxo_val);
                    // no-asset case so we have no problem burning the rest if there is no other option
                    fn burn_extra(builder: &mut TransactionBuilder, burn_amount: &BigNum) -> Result<bool, JsError> {
                        // recall: min_fee assumed the fee was the maximum possible so we definitely have enough input to cover whatever fee it ends up being
                        builder.set_fee(burn_amount);
                        Ok(false) // not enough input to covert the extra fee from adding an output so we just burn whatever is left
                    };
                    match change_estimator.coin() >= min_ada {
                        false => burn_extra(self, &change_estimator.coin()),
                        true => {
                            // check how much the fee would increase if we added a change output
                            let fee_for_change = self.fee_for_output(&TransactionOutput {
                                address: address.clone(),
                                amount: change_estimator.clone(),
                                // TODO: data hash?
                                data_hash: None,
                            })?;

                            let new_fee = fee.checked_add(&fee_for_change)?;
                            match change_estimator.coin() >= min_ada.checked_add(&Value::new(&new_fee).coin())? {
                                false => burn_extra(self, &change_estimator.coin()),
                                true => {
                                    // recall: min_fee assumed the fee was the maximum possible so we definitely have enough input to cover whatever fee it ends up being
                                    self.set_fee(&new_fee);

                                    self.add_output(&TransactionOutput {
                                        address: address.clone(),
                                        amount: change_estimator.checked_sub(&Value::new(&new_fee.clone()))?,
                                        data_hash: None, // TODO: How do we get DataHash?
                                    })?;

                                    Ok(true)
                                }
                            }
                        }
                    }
                }
            }
            None => Err(JsError::from_str("missing input for some native asset")),
        }
    }

    fn build_and_size(&self) -> Result<(TransactionBody, usize), JsError> {
        let fee = self.fee.ok_or_else(|| JsError::from_str("Fee not specified"))?;
        let built = TransactionBody {
            inputs: TransactionInputs(self.inputs.iter().map(|ref tx_builder_input| tx_builder_input.input.clone()).collect()),
            outputs: self.outputs.clone(),
            fee: fee,
            ttl: self.ttl,
            certs: self.certs.clone(),
            withdrawals: self.withdrawals.clone(),
            update: None,
            auxiliary_data_hash: match &self.auxiliary_data {
                None => None,
                Some(x) => Some(utils::hash_auxiliary_data(x)),
            },
            validity_start_interval: self.validity_start_interval,
            mint: self.mint.clone(),
            // TODO: update for use with Alonzo
            script_data_hash: None,
            collateral: None,
            required_signers: None,
            network_id: None,
        };
        // we must build a tx with fake data (of correct size) to check the final Transaction size
        let full_tx = fake_full_tx(self, built)?;
        let full_tx_size = full_tx.to_bytes().len();
        return Ok((full_tx.body, full_tx_size));
    }

    pub fn full_size(&self) -> Result<usize, JsError> {
        return self.build_and_size().map(|r| { r.1 });
    }

    pub fn output_sizes(&self) -> Vec<usize> {
        return self.outputs.0.iter().map(|o| { o.to_bytes().len() }).collect();
    }

    pub fn build(&self) -> Result<TransactionBody, JsError> {
        let (body, full_tx_size) = self.build_and_size()?;
        if full_tx_size > self.max_tx_size as usize {
            Err(JsError::from_str(&format!(
                "Maximum transaction size of {} exceeded. Found: {}",
                self.max_tx_size,
                full_tx_size
            )))
        } else {
            Ok(body)
        }
    }

    /// warning: sum of all parts of a transaction must equal 0. You cannot just set the fee to the min value and forget about it
    /// warning: min_fee may be slightly larger than the actual minimum fee (ex: a few lovelaces)
    /// this is done to simplify the library code, but can be fixed later
    pub fn min_fee(&self) -> Result<Coin, JsError> {
        let mut self_copy = self.clone();
        self_copy.set_fee(&to_bignum(0x1_00_00_00_00));
        min_fee(&self_copy)
    }
}

#[cfg(test)]
mod tests {
    use super::*;
    use fees::*;

    const MAX_VALUE_SIZE: u32 = 4000;
    const MAX_TX_SIZE: u32 = 8000; // might be out of date but suffices for our tests

    fn genesis_id() -> TransactionHash {
        TransactionHash::from([0u8; TransactionHash::BYTE_COUNT])
    }

    fn root_key_15() -> Bip32PrivateKey {
        // art forum devote street sure rather head chuckle guard poverty release quote oak craft enemy
        let entropy = [0x0c, 0xcb, 0x74, 0xf3, 0x6b, 0x7d, 0xa1, 0x64, 0x9a, 0x81, 0x44, 0x67, 0x55, 0x22, 0xd4, 0xd8, 0x09, 0x7c, 0x64, 0x12];
        Bip32PrivateKey::from_bip39_entropy(&entropy, &[])
    }

    fn harden(index: u32) -> u32 {
        index | 0x80_00_00_00
    }

    #[test]
    fn check_fake_private_key() {
        let fpk = fake_private_key();
        assert_eq!(
            fpk.to_bech32(),
            "xprv1hretan5mml3tq2p0twkhq4tz4jvka7m2l94kfr6yghkyfar6m9wppc7h9unw6p65y23kakzct3695rs32z7vaw3r2lg9scmfj8ec5du3ufydu5yuquxcz24jlkjhsc9vsa4ufzge9s00fn398svhacse5su2awrw",
        );
        assert_eq!(
            fpk.to_public().to_bech32(),
            "xpub1eamrnx3pph58yr5l4z2wghjpu2dt2f0rp0zq9qquqa39p52ct0xercjgmegfcpcdsy4t9ld90ps2epmtcjy3jtq77n8z20qe0m3pnfqntgrgj",
        );
    }

    #[test]
    fn build_tx_with_change() {
        let linear_fee = LinearFee::new(&to_bignum(500), &to_bignum(2));
        let mut tx_builder = TransactionBuilder::new(
            &linear_fee,
            &to_bignum(1),
            &to_bignum(1),
            &to_bignum(1),
            MAX_VALUE_SIZE,
            MAX_TX_SIZE
        );
        let spend = root_key_15()
            .derive(harden(1852))
            .derive(harden(1815))
            .derive(harden(0))
            .derive(0)
            .derive(0)
            .to_public();
        let change_key = root_key_15()
            .derive(harden(1852))
            .derive(harden(1815))
            .derive(harden(0))
            .derive(1)
            .derive(0)
            .to_public();
        let stake = root_key_15()
            .derive(harden(1852))
            .derive(harden(1815))
            .derive(harden(0))
            .derive(2)
            .derive(0)
            .to_public();

        let spend_cred = StakeCredential::from_keyhash(&spend.to_raw_key().hash());
        let stake_cred = StakeCredential::from_keyhash(&stake.to_raw_key().hash());
        let addr_net_0 = BaseAddress::new(NetworkInfo::testnet().network_id(), &spend_cred, &stake_cred).to_address();
        tx_builder.add_key_input(
            &spend.to_raw_key().hash(),
            &TransactionInput::new(&genesis_id(), 0),
            &Value::new(&to_bignum(1_000_000))
        );
        tx_builder.add_output(&TransactionOutput::new(
            &addr_net_0,
            &Value::new(&to_bignum(10))
        )).unwrap();
        tx_builder.set_ttl(1000);

        let change_cred = StakeCredential::from_keyhash(&change_key.to_raw_key().hash());
        let change_addr = BaseAddress::new(NetworkInfo::testnet().network_id(), &change_cred, &stake_cred).to_address();
        let added_change = tx_builder.add_change_if_needed(
            &change_addr
        );
        assert!(added_change.unwrap());
        assert_eq!(tx_builder.outputs.len(), 2);
        assert_eq!(
            tx_builder.get_explicit_input().unwrap().checked_add(&tx_builder.get_implicit_input().unwrap()).unwrap(),
            tx_builder.get_explicit_output().unwrap().checked_add(&Value::new(&tx_builder.get_fee_if_set().unwrap())).unwrap()
        );
        assert_eq!(tx_builder.full_size().unwrap(), 283);
        assert_eq!(tx_builder.output_sizes(), vec![61, 65]);
        let _final_tx = tx_builder.build(); // just test that it doesn't throw
    }

    #[test]
    fn build_tx_without_change() {
        let linear_fee = LinearFee::new(&to_bignum(500), &to_bignum(2));
        let mut tx_builder = TransactionBuilder::new(
            &linear_fee,
            &to_bignum(1),
            &to_bignum(1),
            &to_bignum(1),
            MAX_VALUE_SIZE,
            MAX_TX_SIZE
        );
        let spend = root_key_15()
            .derive(harden(1852))
            .derive(harden(1815))
            .derive(harden(0))
            .derive(0)
            .derive(0)
            .to_public();
        let change_key = root_key_15()
            .derive(harden(1852))
            .derive(harden(1815))
            .derive(harden(0))
            .derive(1)
            .derive(0)
            .to_public();
        let stake = root_key_15()
            .derive(harden(1852))
            .derive(harden(1815))
            .derive(harden(0))
            .derive(2)
            .derive(0)
            .to_public();

        let spend_cred = StakeCredential::from_keyhash(&spend.to_raw_key().hash());
        let stake_cred = StakeCredential::from_keyhash(&stake.to_raw_key().hash());
        let addr_net_0 = BaseAddress::new(NetworkInfo::testnet().network_id(), &spend_cred, &stake_cred).to_address();
        tx_builder.add_key_input(
            &spend.to_raw_key().hash(),
            &TransactionInput::new(&genesis_id(), 0),
            &Value::new(&to_bignum(1_000_000))
        );
        tx_builder.add_output(&TransactionOutput::new(
            &addr_net_0,
            &Value::new(&to_bignum(880_000))
        )).unwrap();
        tx_builder.set_ttl(1000);

        let change_cred = StakeCredential::from_keyhash(&change_key.to_raw_key().hash());
        let change_addr = BaseAddress::new(NetworkInfo::testnet().network_id(), &change_cred, &stake_cred).to_address();
        let added_change = tx_builder.add_change_if_needed(
            &change_addr
        );
        assert!(!added_change.unwrap());
        assert_eq!(tx_builder.outputs.len(), 1);
        assert_eq!(
            tx_builder.get_explicit_input().unwrap().checked_add(&tx_builder.get_implicit_input().unwrap()).unwrap(),
            tx_builder.get_explicit_output().unwrap().checked_add(&Value::new(&tx_builder.get_fee_if_set().unwrap())).unwrap()
        );
        let _final_tx = tx_builder.build(); // just test that it doesn't throw
    }

    #[test]
    fn build_tx_with_certs() {
        let linear_fee = LinearFee::new(&to_bignum(500), &to_bignum(2));
        let mut tx_builder = TransactionBuilder::new(
            &linear_fee,
            &to_bignum(1),
            &to_bignum(1),
            &to_bignum(1_000_000),
            MAX_VALUE_SIZE,
            MAX_TX_SIZE
        );
        let spend = root_key_15()
            .derive(harden(1852))
            .derive(harden(1815))
            .derive(harden(0))
            .derive(0)
            .derive(0)
            .to_public();
        let change_key = root_key_15()
            .derive(harden(1852))
            .derive(harden(1815))
            .derive(harden(0))
            .derive(1)
            .derive(0)
            .to_public();
        let stake = root_key_15()
            .derive(harden(1852))
            .derive(harden(1815))
            .derive(harden(0))
            .derive(2)
            .derive(0)
            .to_public();

        let stake_cred = StakeCredential::from_keyhash(&stake.to_raw_key().hash());
        tx_builder.add_key_input(
            &spend.to_raw_key().hash(),
            &TransactionInput::new(&genesis_id(), 0),
            &Value::new(&to_bignum(5_000_000))
        );
        tx_builder.set_ttl(1000);

        let mut certs = Certificates::new();
        certs.add(&Certificate::new_stake_registration(&StakeRegistration::new(&stake_cred)));
        certs.add(&Certificate::new_stake_delegation(&StakeDelegation::new(
            &stake_cred,
            &stake.to_raw_key().hash(), // in reality, this should be the pool owner's key, not ours
        )));
        tx_builder.set_certs(&certs);

        let change_cred = StakeCredential::from_keyhash(&change_key.to_raw_key().hash());
        let change_addr = BaseAddress::new(NetworkInfo::testnet().network_id(), &change_cred, &stake_cred).to_address();
        tx_builder.add_change_if_needed(
            &change_addr
        ).unwrap();
        assert_eq!(tx_builder.min_fee().unwrap().to_str(), "213502");
        assert_eq!(tx_builder.get_fee_if_set().unwrap().to_str(), "213502");
        assert_eq!(tx_builder.get_deposit().unwrap().to_str(), "1000000");
        assert_eq!(tx_builder.outputs.len(), 1);
        assert_eq!(
            tx_builder.get_explicit_input().unwrap().checked_add(&tx_builder.get_implicit_input().unwrap()).unwrap(),
            tx_builder
                .get_explicit_output().unwrap()
                .checked_add(&Value::new(&tx_builder.get_fee_if_set().unwrap())).unwrap()
                .checked_add(&Value::new(&tx_builder.get_deposit().unwrap())).unwrap()
        );
        let _final_tx = tx_builder.build(); // just test that it doesn't throw
    }

    #[test]
    fn build_tx_exact_amount() {
        // transactions where sum(input) == sum(output) exact should pass
        let linear_fee = LinearFee::new(&to_bignum(0), &to_bignum(0));
        let mut tx_builder = TransactionBuilder::new(
            &linear_fee,
            &to_bignum(1),
            &to_bignum(0),
            &to_bignum(0),
            MAX_VALUE_SIZE,
            MAX_TX_SIZE
        );
        let spend = root_key_15()
            .derive(harden(1852))
            .derive(harden(1815))
            .derive(harden(0))
            .derive(0)
            .derive(0)
            .to_public();
        let change_key = root_key_15()
            .derive(harden(1852))
            .derive(harden(1815))
            .derive(harden(0))
            .derive(1)
            .derive(0)
            .to_public();
        let stake = root_key_15()
            .derive(harden(1852))
            .derive(harden(1815))
            .derive(harden(0))
            .derive(2)
            .derive(0)
            .to_public();
        tx_builder.add_key_input(
            &&spend.to_raw_key().hash(),
            &TransactionInput::new(&genesis_id(), 0),
            &Value::new(&to_bignum(5))
        );
        let spend_cred = StakeCredential::from_keyhash(&spend.to_raw_key().hash());
        let stake_cred = StakeCredential::from_keyhash(&stake.to_raw_key().hash());
        let addr_net_0 = BaseAddress::new(NetworkInfo::testnet().network_id(), &spend_cred, &stake_cred).to_address();
        tx_builder.add_output(&TransactionOutput::new(
            &addr_net_0,
            &Value::new(&to_bignum(5))
        )).unwrap();
        tx_builder.set_ttl(0);

        let change_cred = StakeCredential::from_keyhash(&change_key.to_raw_key().hash());
        let change_addr = BaseAddress::new(NetworkInfo::testnet().network_id(), &change_cred, &stake_cred).to_address();
        let added_change = tx_builder.add_change_if_needed(
            &change_addr
        ).unwrap();
        assert_eq!(added_change, false);
        let final_tx = tx_builder.build().unwrap();
        assert_eq!(final_tx.outputs().len(), 1);
    }

    #[test]
    fn build_tx_exact_change() {
        // transactions where we have exactly enough ADA to add change should pass
        let linear_fee = LinearFee::new(&to_bignum(0), &to_bignum(0));
        let mut tx_builder = TransactionBuilder::new(
            &linear_fee,
            &to_bignum(1),
            &to_bignum(0),
            &to_bignum(0),
            MAX_VALUE_SIZE,
            MAX_TX_SIZE
        );
        let spend = root_key_15()
            .derive(harden(1852))
            .derive(harden(1815))
            .derive(harden(0))
            .derive(0)
            .derive(0)
            .to_public();
        let change_key = root_key_15()
            .derive(harden(1852))
            .derive(harden(1815))
            .derive(harden(0))
            .derive(1)
            .derive(0)
            .to_public();
        let stake = root_key_15()
            .derive(harden(1852))
            .derive(harden(1815))
            .derive(harden(0))
            .derive(2)
            .derive(0)
            .to_public();
        tx_builder.add_key_input(
            &&spend.to_raw_key().hash(),
            &TransactionInput::new(&genesis_id(), 0),
            &Value::new(&to_bignum(6))
        );
        let spend_cred = StakeCredential::from_keyhash(&spend.to_raw_key().hash());
        let stake_cred = StakeCredential::from_keyhash(&stake.to_raw_key().hash());
        let addr_net_0 = BaseAddress::new(
            NetworkInfo::testnet().network_id(),
            &spend_cred,
            &stake_cred,
        )
        .to_address();
        tx_builder
            .add_output(&TransactionOutput::new(
                &addr_net_0,
                &Value::new(&to_bignum(5)),
            ))
            .unwrap();
        tx_builder.set_ttl(0);

        let change_cred = StakeCredential::from_keyhash(&change_key.to_raw_key().hash());
        let change_addr = BaseAddress::new(NetworkInfo::testnet().network_id(), &change_cred, &stake_cred).to_address();
        let added_change = tx_builder.add_change_if_needed(
            &change_addr
        ).unwrap();
        assert_eq!(added_change, true);
        let final_tx = tx_builder.build().unwrap();
        assert_eq!(final_tx.outputs().len(), 2);
        assert_eq!(final_tx.outputs().get(1).amount().coin().to_str(), "1");
    }

    #[test]
    #[should_panic]
    fn build_tx_insufficient_deposit() {
        // transactions should fail with insufficient fees if a deposit is required
        let linear_fee = LinearFee::new(&to_bignum(0), &to_bignum(0));
        let mut tx_builder = TransactionBuilder::new(
            &linear_fee,
            &to_bignum(1),
            &to_bignum(0),
            &to_bignum(5),
            MAX_VALUE_SIZE,
            MAX_TX_SIZE
        );
        let spend = root_key_15()
            .derive(harden(1852))
            .derive(harden(1815))
            .derive(harden(0))
            .derive(0)
            .derive(0)
            .to_public();
        let change_key = root_key_15()
            .derive(harden(1852))
            .derive(harden(1815))
            .derive(harden(0))
            .derive(1)
            .derive(0)
            .to_public();
        let stake = root_key_15()
            .derive(harden(1852))
            .derive(harden(1815))
            .derive(harden(0))
            .derive(2)
            .derive(0)
            .to_public();
        tx_builder.add_key_input(
            &&spend.to_raw_key().hash(),
            &TransactionInput::new(&genesis_id(), 0),
            &Value::new(&to_bignum(5)),
        );
        let spend_cred = StakeCredential::from_keyhash(&spend.to_raw_key().hash());
        let stake_cred = StakeCredential::from_keyhash(&stake.to_raw_key().hash());
        let addr_net_0 = BaseAddress::new(
            NetworkInfo::testnet().network_id(),
            &spend_cred,
            &stake_cred,
        )
        .to_address();
        tx_builder
            .add_output(&TransactionOutput::new(
                &addr_net_0,
                &Value::new(&to_bignum(5)),
            ))
            .unwrap();
        tx_builder.set_ttl(0);

        // add a cert which requires a deposit
        let mut certs = Certificates::new();
        certs.add(&Certificate::new_stake_registration(
            &StakeRegistration::new(&stake_cred),
        ));
        tx_builder.set_certs(&certs);

        let change_cred = StakeCredential::from_keyhash(&change_key.to_raw_key().hash());
        let change_addr = BaseAddress::new(
            NetworkInfo::testnet().network_id(),
            &change_cred,
            &stake_cred,
        )
        .to_address();

        tx_builder.add_change_if_needed(&change_addr).unwrap();
    }

    #[test]
    fn build_tx_with_inputs() {
        let linear_fee = LinearFee::new(&to_bignum(500), &to_bignum(2));
        let mut tx_builder = TransactionBuilder::new(
            &linear_fee,
            &to_bignum(1),
            &to_bignum(1),
            &to_bignum(1),
            MAX_VALUE_SIZE,
            MAX_TX_SIZE
        );
        let spend = root_key_15()
            .derive(harden(1852))
            .derive(harden(1815))
            .derive(harden(0))
            .derive(0)
            .derive(0)
            .to_public();
        let stake = root_key_15()
            .derive(harden(1852))
            .derive(harden(1815))
            .derive(harden(0))
            .derive(2)
            .derive(0)
            .to_public();

        let spend_cred = StakeCredential::from_keyhash(&spend.to_raw_key().hash());
        let stake_cred = StakeCredential::from_keyhash(&stake.to_raw_key().hash());

        {
            assert_eq!(tx_builder.fee_for_input(
                &EnterpriseAddress::new(
                    NetworkInfo::testnet().network_id(),
                    &spend_cred
                ).to_address(),
                &TransactionInput::new(&genesis_id(), 0),
                &Value::new(&to_bignum(1_000_000))
            ).unwrap().to_str(), "69500");
            tx_builder.add_input(
                &EnterpriseAddress::new(
                    NetworkInfo::testnet().network_id(),
                    &spend_cred
                ).to_address(),
                &TransactionInput::new(&genesis_id(), 0),
                &Value::new(&to_bignum(1_000_000))
            );
        }
        tx_builder.add_input(
            &BaseAddress::new(
                NetworkInfo::testnet().network_id(),
                &spend_cred,
                &stake_cred
            ).to_address(),
            &TransactionInput::new(&genesis_id(), 0),
            &Value::new(&to_bignum(1_000_000))
        );
        tx_builder.add_input(
            &PointerAddress::new(
                NetworkInfo::testnet().network_id(),
                &spend_cred,
                &Pointer::new(
                    0,
                    0,
                    0
                )
            ).to_address(),
            &TransactionInput::new(&genesis_id(), 0),
            &Value::new(&to_bignum(1_000_000))
        );
        tx_builder.add_input(
            &ByronAddress::icarus_from_key(
                &spend, NetworkInfo::testnet().protocol_magic()
            ).to_address(),
            &TransactionInput::new(&genesis_id(), 0),
            &Value::new(&to_bignum(1_000_000))
        );

        assert_eq!(tx_builder.inputs.len(), 4);
    }

    #[test]
    fn build_tx_with_native_assets_change() {
        let linear_fee = LinearFee::new(&to_bignum(0), &to_bignum(1));
        let minimum_utxo_value = to_bignum(1);
        let mut tx_builder = TransactionBuilder::new(
            &linear_fee,
            &minimum_utxo_value,
            &to_bignum(0),
            &to_bignum(0),
            MAX_VALUE_SIZE,
            MAX_TX_SIZE
        );
        let spend = root_key_15()
            .derive(harden(1852))
            .derive(harden(1815))
            .derive(harden(0))
            .derive(0)
            .derive(0)
            .to_public();
        let change_key = root_key_15()
            .derive(harden(1852))
            .derive(harden(1815))
            .derive(harden(0))
            .derive(1)
            .derive(0)
            .to_public();
        let stake = root_key_15()
            .derive(harden(1852))
            .derive(harden(1815))
            .derive(harden(0))
            .derive(2)
            .derive(0)
            .to_public();

        let policy_id = &PolicyID::from([0u8; 28]);
        let name = AssetName::new(vec![0u8, 1, 2, 3]).unwrap();

        let ma_input1 = 100;
        let ma_input2 = 200;
        let ma_output1 = 60;

        let multiassets = [ma_input1, ma_input2, ma_output1]
            .iter()
            .map(|input| {
                let mut multiasset = MultiAsset::new();
                multiasset.insert(policy_id, &{
                    let mut assets = Assets::new();
                    assets.insert(&name, &to_bignum(*input));
                    assets
                });
                multiasset
            })
            .collect::<Vec<MultiAsset>>();

        for (multiasset, ada) in multiassets
            .iter()
            .zip([10u64, 10].iter().cloned().map(to_bignum))
        {
            let mut input_amount = Value::new(&ada);
            input_amount.set_multiasset(multiasset);

            tx_builder.add_key_input(
                &&spend.to_raw_key().hash(),
                &TransactionInput::new(&genesis_id(), 0),
                &input_amount,
            );
        }

        let stake_cred = StakeCredential::from_keyhash(&stake.to_raw_key().hash());
        let spend_cred = StakeCredential::from_keyhash(&spend.to_raw_key().hash());

        let addr_net_0 = BaseAddress::new(
            NetworkInfo::testnet().network_id(),
            &spend_cred,
            &stake_cred,
        )
        .to_address();

        let mut output_amount = Value::new(&to_bignum(1));
        output_amount.set_multiasset(&multiassets[2]);

        tx_builder
            .add_output(&TransactionOutput::new(&addr_net_0, &output_amount))
            .unwrap();

        let change_cred = StakeCredential::from_keyhash(&change_key.to_raw_key().hash());
        let change_addr = BaseAddress::new(
            NetworkInfo::testnet().network_id(),
            &change_cred,
            &stake_cred,
        )
        .to_address();

        let added_change = tx_builder.add_change_if_needed(&change_addr).unwrap();
        assert_eq!(added_change, true);
        let final_tx = tx_builder.build().unwrap();
        assert_eq!(final_tx.outputs().len(), 2);
        assert_eq!(
            final_tx.outputs().get(0).amount().coin(),
            minimum_utxo_value
        );
        assert_eq!(
            final_tx
                .outputs()
                .get(1)
                .amount()
                .multiasset()
                .unwrap()
                .get(policy_id)
                .unwrap()
                .get(&name)
                .unwrap(),
            to_bignum(ma_input1 + ma_input2 - ma_output1)
        );
        assert_eq!(
            final_tx.outputs().get(1).amount().coin(),
            to_bignum(18)
        );
    }

    #[test]
    fn build_tx_with_native_assets_change_and_purification() {
        let linear_fee = LinearFee::new(&to_bignum(0), &to_bignum(1));
        let minimum_utxo_value = to_bignum(1);
        let mut tx_builder = TransactionBuilder::new(
            &linear_fee,
            &minimum_utxo_value,
            &to_bignum(0),
            &to_bignum(0),
            MAX_VALUE_SIZE,
            MAX_TX_SIZE
        );
        // Prefer pure change!
        tx_builder.set_prefer_pure_change(true);
        let spend = root_key_15()
            .derive(harden(1852))
            .derive(harden(1815))
            .derive(harden(0))
            .derive(0)
            .derive(0)
            .to_public();
        let change_key = root_key_15()
            .derive(harden(1852))
            .derive(harden(1815))
            .derive(harden(0))
            .derive(1)
            .derive(0)
            .to_public();
        let stake = root_key_15()
            .derive(harden(1852))
            .derive(harden(1815))
            .derive(harden(0))
            .derive(2)
            .derive(0)
            .to_public();

        let policy_id = &PolicyID::from([0u8; 28]);
        let name = AssetName::new(vec![0u8, 1, 2, 3]).unwrap();

        let ma_input1 = 100;
        let ma_input2 = 200;
        let ma_output1 = 60;

        let multiassets = [ma_input1, ma_input2, ma_output1]
            .iter()
            .map(|input| {
                let mut multiasset = MultiAsset::new();
                multiasset.insert(policy_id, &{
                    let mut assets = Assets::new();
                    assets.insert(&name, &to_bignum(*input));
                    assets
                });
                multiasset
            })
            .collect::<Vec<MultiAsset>>();

        for (multiasset, ada) in multiassets
            .iter()
            .zip([10u64, 10].iter().cloned().map(to_bignum))
        {
            let mut input_amount = Value::new(&ada);
            input_amount.set_multiasset(multiasset);

            tx_builder.add_key_input(
                &&spend.to_raw_key().hash(),
                &TransactionInput::new(&genesis_id(), 0),
                &input_amount,
            );
        }

        let stake_cred = StakeCredential::from_keyhash(&stake.to_raw_key().hash());
        let spend_cred = StakeCredential::from_keyhash(&spend.to_raw_key().hash());

        let addr_net_0 = BaseAddress::new(
            NetworkInfo::testnet().network_id(),
            &spend_cred,
            &stake_cred,
        )
        .to_address();

        let mut output_amount = Value::new(&to_bignum(1));
        output_amount.set_multiasset(&multiassets[2]);

        tx_builder
            .add_output(&TransactionOutput::new(&addr_net_0, &output_amount))
            .unwrap();

        let change_cred = StakeCredential::from_keyhash(&change_key.to_raw_key().hash());
        let change_addr = BaseAddress::new(
            NetworkInfo::testnet().network_id(),
            &change_cred,
            &stake_cred,
        )
        .to_address();

        let added_change = tx_builder.add_change_if_needed(&change_addr).unwrap();
        assert_eq!(added_change, true);
        let final_tx = tx_builder.build().unwrap();
        assert_eq!(final_tx.outputs().len(), 3);
        assert_eq!(
            final_tx.outputs().get(0).amount().coin(),
            minimum_utxo_value
        );
        assert_eq!(
            final_tx
                .outputs()
                .get(1)
                .amount()
                .multiasset()
                .unwrap()
                .get(policy_id)
                .unwrap()
                .get(&name)
                .unwrap(),
            to_bignum(ma_input1 + ma_input2 - ma_output1)
        );
        // The first change output that contains all the tokens contain minimum required Coin
        let min_coin_for_dirty_change = min_ada_required(
            &final_tx.outputs().get(1).amount(),
            &minimum_utxo_value,
        );
        assert_eq!(
            final_tx.outputs().get(1).amount().coin(),
            min_coin_for_dirty_change
        );
        assert_eq!(
            final_tx.outputs().get(2).amount().coin(),
            to_bignum(17)
        );
        assert_eq!(
            final_tx.outputs().get(2).amount().multiasset(),
            None
        );
    }

    #[test]
    fn build_tx_with_native_assets_change_and_no_purification_cuz_not_enough_pure_coin() {
        let linear_fee = LinearFee::new(&to_bignum(1), &to_bignum(1));
        let minimum_utxo_value = to_bignum(10);
        let mut tx_builder = TransactionBuilder::new(
            &linear_fee,
            &minimum_utxo_value,
            &to_bignum(0),
            &to_bignum(0),
            MAX_VALUE_SIZE,
            MAX_TX_SIZE
        );
        // Prefer pure change!
        tx_builder.set_prefer_pure_change(true);
        let spend = root_key_15()
            .derive(harden(1852))
            .derive(harden(1815))
            .derive(harden(0))
            .derive(0)
            .derive(0)
            .to_public();
        let change_key = root_key_15()
            .derive(harden(1852))
            .derive(harden(1815))
            .derive(harden(0))
            .derive(1)
            .derive(0)
            .to_public();
        let stake = root_key_15()
            .derive(harden(1852))
            .derive(harden(1815))
            .derive(harden(0))
            .derive(2)
            .derive(0)
            .to_public();

        let policy_id = &PolicyID::from([0u8; 28]);
        let name = AssetName::new(vec![0u8, 1, 2, 3]).unwrap();

        let ma_input1 = 100;
        let ma_input2 = 200;
        let ma_output1 = 60;

        let multiassets = [ma_input1, ma_input2, ma_output1]
            .iter()
            .map(|input| {
                let mut multiasset = MultiAsset::new();
                multiasset.insert(policy_id, &{
                    let mut assets = Assets::new();
                    assets.insert(&name, &to_bignum(*input));
                    assets
                });
                multiasset
            })
            .collect::<Vec<MultiAsset>>();

        for (multiasset, ada) in multiassets
            .iter()
            .zip([300u64, 180].iter().cloned().map(to_bignum))
        {
            let mut input_amount = Value::new(&ada);
            input_amount.set_multiasset(multiasset);

            tx_builder.add_key_input(
                &&spend.to_raw_key().hash(),
                &TransactionInput::new(&genesis_id(), 0),
                &input_amount,
            );
        }

        let stake_cred = StakeCredential::from_keyhash(&stake.to_raw_key().hash());
        let spend_cred = StakeCredential::from_keyhash(&spend.to_raw_key().hash());

        let addr_net_0 = BaseAddress::new(
            NetworkInfo::testnet().network_id(),
            &spend_cred,
            &stake_cred,
        )
        .to_address();

        let mut output_amount = Value::new(&minimum_utxo_value);
        output_amount.set_multiasset(&multiassets[2]);

        tx_builder
            .add_output(&TransactionOutput::new(&addr_net_0, &output_amount))
            .unwrap();

        let change_cred = StakeCredential::from_keyhash(&change_key.to_raw_key().hash());
        let change_addr = BaseAddress::new(
            NetworkInfo::testnet().network_id(),
            &change_cred,
            &stake_cred,
        )
        .to_address();

        let added_change = tx_builder.add_change_if_needed(&change_addr).unwrap();
        assert_eq!(added_change, true);
        let final_tx = tx_builder.build().unwrap();
        assert_eq!(final_tx.outputs().len(), 2);
        assert_eq!(
            final_tx.outputs().get(0).amount().coin(),
            minimum_utxo_value
        );
        assert_eq!(
            final_tx
                .outputs()
                .get(1)
                .amount()
                .multiasset()
                .unwrap()
                .get(policy_id)
                .unwrap()
                .get(&name)
                .unwrap(),
            to_bignum(ma_input1 + ma_input2 - ma_output1)
        );
        // The single change output contains more Coin then minimal utxo value
        // But not enough to cover the additional fee for a separate output
        assert_eq!(
            final_tx.outputs().get(1).amount().coin(),
            to_bignum(74)
        );
    }

    #[test]
    #[should_panic]
    fn build_tx_leftover_assets() {
        let linear_fee = LinearFee::new(&to_bignum(500), &to_bignum(2));
        let mut tx_builder = TransactionBuilder::new(
            &linear_fee,
            &to_bignum(1),
            &to_bignum(1),
            &to_bignum(1),
            MAX_VALUE_SIZE,
            MAX_TX_SIZE
        );
        let spend = root_key_15()
            .derive(harden(1852))
            .derive(harden(1815))
            .derive(harden(0))
            .derive(0)
            .derive(0)
            .to_public();
        let change_key = root_key_15()
            .derive(harden(1852))
            .derive(harden(1815))
            .derive(harden(0))
            .derive(1)
            .derive(0)
            .to_public();
        let stake = root_key_15()
            .derive(harden(1852))
            .derive(harden(1815))
            .derive(harden(0))
            .derive(2)
            .derive(0)
            .to_public();

        let spend_cred = StakeCredential::from_keyhash(&spend.to_raw_key().hash());
        let stake_cred = StakeCredential::from_keyhash(&stake.to_raw_key().hash());
        let addr_net_0 = BaseAddress::new(NetworkInfo::testnet().network_id(), &spend_cred, &stake_cred).to_address();

        // add an input that contains an asset not present in the output
        let policy_id = &PolicyID::from([0u8; 28]);
        let name = AssetName::new(vec![0u8, 1, 2, 3]).unwrap();
        let mut input_amount = Value::new(&to_bignum(1_000_000));
        let mut input_multiasset = MultiAsset::new();
        input_multiasset.insert(policy_id, &{
            let mut assets = Assets::new();
            assets.insert(&name, &to_bignum(100));
            assets
        });
        input_amount.set_multiasset(&input_multiasset);
        tx_builder.add_key_input(
            &spend.to_raw_key().hash(),
            &TransactionInput::new(&genesis_id(), 0),
            &input_amount
        );

        tx_builder.add_output(&TransactionOutput::new(
            &addr_net_0,
            &Value::new(&to_bignum(880_000))
        )).unwrap();
        tx_builder.set_ttl(1000);

        let change_cred = StakeCredential::from_keyhash(&change_key.to_raw_key().hash());
        let change_addr = BaseAddress::new(NetworkInfo::testnet().network_id(), &change_cred, &stake_cred).to_address();
        let added_change = tx_builder.add_change_if_needed(
            &change_addr
        );
        assert!(!added_change.unwrap());
        assert_eq!(tx_builder.outputs.len(), 1);
        assert_eq!(
            tx_builder.get_explicit_input().unwrap().checked_add(&tx_builder.get_implicit_input().unwrap()).unwrap(),
            tx_builder.get_explicit_output().unwrap().checked_add(&Value::new(&tx_builder.get_fee_if_set().unwrap())).unwrap()
        );
        let _final_tx = tx_builder.build(); // just test that it doesn't throw
    }

    #[test]
    fn build_tx_burn_less_than_min_ada() {
        let linear_fee = LinearFee::new(&to_bignum(44), &to_bignum(155381));
        let mut tx_builder = TransactionBuilder::new(
            &linear_fee,
            &to_bignum(1000000),
            &to_bignum(500000000),
            &to_bignum(2000000),
            MAX_VALUE_SIZE,
            MAX_TX_SIZE
        );

        let output_addr = ByronAddress::from_base58("Ae2tdPwUPEZD9QQf2ZrcYV34pYJwxK4vqXaF8EXkup1eYH73zUScHReM42b").unwrap();
        tx_builder.add_output(&TransactionOutput::new(
            &output_addr.to_address(),
            &Value::new(&to_bignum(2_000_000))
        )).unwrap();

        tx_builder.add_input(
            &ByronAddress::from_base58("Ae2tdPwUPEZ5uzkzh1o2DHECiUi3iugvnnKHRisPgRRP3CTF4KCMvy54Xd3").unwrap().to_address(),
            &TransactionInput::new(
                &genesis_id(),
                0
            ),
            &Value::new(&to_bignum(2_400_000))
        );
        
        tx_builder.set_ttl(1);

        let change_addr = ByronAddress::from_base58("Ae2tdPwUPEZGUEsuMAhvDcy94LKsZxDjCbgaiBBMgYpR8sKf96xJmit7Eho").unwrap();
        let added_change = tx_builder.add_change_if_needed(
            &change_addr.to_address()
        );
        assert!(!added_change.unwrap());
        assert_eq!(tx_builder.outputs.len(), 1);
        assert_eq!(
            tx_builder.get_explicit_input().unwrap().checked_add(&tx_builder.get_implicit_input().unwrap()).unwrap(),
            tx_builder.get_explicit_output().unwrap().checked_add(&Value::new(&tx_builder.get_fee_if_set().unwrap())).unwrap()
        );
        let _final_tx = tx_builder.build(); // just test that it doesn't throw
    }

    #[test]
    fn build_tx_burn_empty_assets() {
        let linear_fee = LinearFee::new(&to_bignum(44), &to_bignum(155381));
        let mut tx_builder = TransactionBuilder::new(
            &linear_fee,
            &to_bignum(1000000),
            &to_bignum(500000000),
            &to_bignum(2000000),
            MAX_VALUE_SIZE,
            MAX_TX_SIZE
        );

        let output_addr = ByronAddress::from_base58("Ae2tdPwUPEZD9QQf2ZrcYV34pYJwxK4vqXaF8EXkup1eYH73zUScHReM42b").unwrap();
        tx_builder.add_output(&TransactionOutput::new(
            &output_addr.to_address(),
            &Value::new(&to_bignum(2_000_000))
        )).unwrap();

        let mut input_value = Value::new(&to_bignum(2_400_000));
        input_value.set_multiasset(&MultiAsset::new());
        tx_builder.add_input(
            &ByronAddress::from_base58("Ae2tdPwUPEZ5uzkzh1o2DHECiUi3iugvnnKHRisPgRRP3CTF4KCMvy54Xd3").unwrap().to_address(),
            &TransactionInput::new(
                &genesis_id(),
                0
            ),
            &input_value
        );
        
        tx_builder.set_ttl(1);

        let change_addr = ByronAddress::from_base58("Ae2tdPwUPEZGUEsuMAhvDcy94LKsZxDjCbgaiBBMgYpR8sKf96xJmit7Eho").unwrap();
        let added_change = tx_builder.add_change_if_needed(
            &change_addr.to_address()
        );
        assert!(!added_change.unwrap());
        assert_eq!(tx_builder.outputs.len(), 1);
        assert_eq!(
            tx_builder.get_explicit_input().unwrap().checked_add(&tx_builder.get_implicit_input().unwrap()).unwrap().coin(),
            tx_builder.get_explicit_output().unwrap().checked_add(&Value::new(&tx_builder.get_fee_if_set().unwrap())).unwrap().coin()
        );
        let _final_tx = tx_builder.build(); // just test that it doesn't throw
    }

    #[test]
    fn build_tx_no_useless_multiasset() {
        let linear_fee = LinearFee::new(&to_bignum(44), &to_bignum(155381));
        let mut tx_builder =
            TransactionBuilder::new(
                &linear_fee,
                &to_bignum(1000000),
                &to_bignum(500000000),
                &to_bignum(2000000),
                MAX_VALUE_SIZE,
                MAX_TX_SIZE,
            );

        let policy_id = &PolicyID::from([0u8; 28]);
        let name = AssetName::new(vec![0u8, 1, 2, 3]).unwrap();

        // add an output that uses up all the token but leaves ADA
        let mut input_amount = Value::new(&to_bignum(5_000_000));
        let mut input_multiasset = MultiAsset::new();
        input_multiasset.insert(policy_id, &{
            let mut assets = Assets::new();
            assets.insert(&name, &to_bignum(100));
            assets
        });
        input_amount.set_multiasset(&input_multiasset);

        tx_builder.add_input(
            &ByronAddress::from_base58("Ae2tdPwUPEZ5uzkzh1o2DHECiUi3iugvnnKHRisPgRRP3CTF4KCMvy54Xd3").unwrap().to_address(),
            &TransactionInput::new(
                &genesis_id(),
                0
            ),
            &input_amount
        );

        // add an input that contains an asset & ADA
        let mut output_amount = Value::new(&to_bignum(2_000_000));
        let mut output_multiasset = MultiAsset::new();
        output_multiasset.insert(policy_id, &{
            let mut assets = Assets::new();
            assets.insert(&name, &to_bignum(100));
            assets
        });
        output_amount.set_multiasset(&output_multiasset);

        let output_addr = ByronAddress::from_base58("Ae2tdPwUPEZD9QQf2ZrcYV34pYJwxK4vqXaF8EXkup1eYH73zUScHReM42b").unwrap();
        tx_builder.add_output(&TransactionOutput::new(
            &output_addr.to_address(),
            &output_amount
        )).unwrap();

        tx_builder.set_ttl(1);

        let change_addr = ByronAddress::from_base58("Ae2tdPwUPEZGUEsuMAhvDcy94LKsZxDjCbgaiBBMgYpR8sKf96xJmit7Eho").unwrap();
        let added_change = tx_builder.add_change_if_needed(
            &change_addr.to_address()
        );
        assert!(added_change.unwrap());
        assert_eq!(tx_builder.outputs.len(), 2);
        let final_tx = tx_builder.build().unwrap();
        let change_output = final_tx.outputs().get(1);
        let change_assets = change_output.amount().multiasset();

        // since all tokens got sent in the output
        // the change should be only ADA and not have any multiasset struct in it
        assert!(change_assets.is_none());
    }

    fn create_multiasset() -> (MultiAsset, [ScriptHash; 3], [AssetName; 3]) {
        let policy_ids = [
            PolicyID::from([0u8; 28]),
            PolicyID::from([1u8; 28]),
            PolicyID::from([2u8; 28]),
        ];
        let names = [
            AssetName::new(vec![99u8; 32]).unwrap(),
            AssetName::new(vec![0u8, 1, 2, 3]).unwrap(),
            AssetName::new(vec![4u8, 5, 6, 7, 8, 9]).unwrap(),
        ];
        let multiasset = policy_ids
            .iter()
            .zip(names.iter())
            .fold(MultiAsset::new(), |mut acc, (policy_id, name)| {
                acc.insert(policy_id, &{
                    let mut assets = Assets::new();
                    assets.insert(&name, &to_bignum(500));
                    assets
                });
                acc
            });
        return (multiasset, policy_ids, names);
    }

    #[test]
    fn build_tx_add_change_split_nfts() {
        let linear_fee = LinearFee::new(&to_bignum(0), &to_bignum(1));
        let minimum_utxo_value = to_bignum(1);
        let max_value_size = 100; // super low max output size to test with fewer assets
        let mut tx_builder = TransactionBuilder::new(
            &linear_fee,
            &minimum_utxo_value,
            &to_bignum(0),
            &to_bignum(0),
            max_value_size,
            MAX_TX_SIZE
        );

        let (multiasset, policy_ids, names) = create_multiasset();

        let mut input_value = Value::new(&to_bignum(10));
        input_value.set_multiasset(&multiasset);

        tx_builder.add_input(
            &ByronAddress::from_base58("Ae2tdPwUPEZ5uzkzh1o2DHECiUi3iugvnnKHRisPgRRP3CTF4KCMvy54Xd3").unwrap().to_address(),
            &TransactionInput::new(
                &genesis_id(),
                0
            ),
            &input_value
        );

        let output_addr = ByronAddress::from_base58("Ae2tdPwUPEZD9QQf2ZrcYV34pYJwxK4vqXaF8EXkup1eYH73zUScHReM42b").unwrap().to_address();
        let output_amount = Value::new(&to_bignum(1));

        tx_builder
            .add_output(&TransactionOutput::new(&output_addr, &output_amount))
            .unwrap();

        let change_addr = ByronAddress::from_base58("Ae2tdPwUPEZGUEsuMAhvDcy94LKsZxDjCbgaiBBMgYpR8sKf96xJmit7Eho").unwrap().to_address();

        let added_change = tx_builder.add_change_if_needed(&change_addr).unwrap();
        assert_eq!(added_change, true);
        let final_tx = tx_builder.build().unwrap();
        assert_eq!(final_tx.outputs().len(), 3);
        for (policy_id, asset_name) in policy_ids.iter().zip(names.iter()) {
            assert!(final_tx
                .outputs
                .0
                .iter()
                .find(|output| output.amount.multiasset.as_ref().map_or_else(
                    || false,
                    |ma| ma.0.iter().find(|(pid, a)| *pid == policy_id
                        && a.0.iter().find(|(name, _)| *name == asset_name).is_some()).is_some()
                )).is_some()
            );
        }
        for output in final_tx.outputs.0.iter() {
            assert!(output.amount.to_bytes().len() <= max_value_size as usize);
        }
    }

    #[test]
    fn build_tx_too_big_output() {
        let linear_fee = LinearFee::new(&to_bignum(0), &to_bignum(1));
        let minimum_utxo_value = to_bignum(1);
        let mut tx_builder = TransactionBuilder::new(
            &linear_fee,
            &minimum_utxo_value,
            &to_bignum(0),
            &to_bignum(0),
            10, // super low max output size to test,
            MAX_TX_SIZE
        );

        tx_builder.add_input(
            &ByronAddress::from_base58("Ae2tdPwUPEZ5uzkzh1o2DHECiUi3iugvnnKHRisPgRRP3CTF4KCMvy54Xd3").unwrap().to_address(),
            &TransactionInput::new(
                &genesis_id(),
                0
            ),
            &Value::new(&to_bignum(10))
        );

        let output_addr = ByronAddress::from_base58("Ae2tdPwUPEZD9QQf2ZrcYV34pYJwxK4vqXaF8EXkup1eYH73zUScHReM42b").unwrap().to_address();
        let mut output_amount = Value::new(&to_bignum(1));
        output_amount.set_multiasset(&create_multiasset().0);

        assert!(tx_builder.add_output(&TransactionOutput::new(&output_addr, &output_amount)).is_err());
    }

    #[test]
    fn build_tx_add_change_nfts_not_enough_ada() {
        let linear_fee = LinearFee::new(&to_bignum(0), &to_bignum(1));
        let minimum_utxo_value = to_bignum(1);
        let max_value_size = 150; // super low max output size to test with fewer assets
        let mut tx_builder = TransactionBuilder::new(
            &linear_fee,
            &minimum_utxo_value,
            &to_bignum(0),
            &to_bignum(0),
            max_value_size,
            MAX_TX_SIZE
        );

        let policy_ids = [
            PolicyID::from([0u8; 28]),
            PolicyID::from([1u8; 28]),
            PolicyID::from([2u8; 28]),
        ];
        let names = [
            AssetName::new(vec![99u8; 32]).unwrap(),
            AssetName::new(vec![0u8, 1, 2, 3]).unwrap(),
            AssetName::new(vec![4u8, 5, 6, 7, 8, 9]).unwrap(),
        ];

        let multiasset = policy_ids
            .iter()
            .zip(names.iter())
            .fold(MultiAsset::new(), |mut acc, (policy_id, name)| {
                acc.insert(policy_id, &{
                    let mut assets = Assets::new();
                    assets.insert(&name, &to_bignum(500));
                    assets
                });
                acc
            });

        let mut input_value = Value::new(&to_bignum(2));
        input_value.set_multiasset(&multiasset);

        tx_builder.add_input(
            &ByronAddress::from_base58("Ae2tdPwUPEZ5uzkzh1o2DHECiUi3iugvnnKHRisPgRRP3CTF4KCMvy54Xd3").unwrap().to_address(),
            &TransactionInput::new(
                &genesis_id(),
                0
            ),
            &input_value
        );

        let output_addr = ByronAddress::from_base58("Ae2tdPwUPEZD9QQf2ZrcYV34pYJwxK4vqXaF8EXkup1eYH73zUScHReM42b").unwrap().to_address();
        let output_amount = Value::new(&to_bignum(1));

        tx_builder
            .add_output(&TransactionOutput::new(&output_addr, &output_amount))
            .unwrap();

        let change_addr = ByronAddress::from_base58("Ae2tdPwUPEZGUEsuMAhvDcy94LKsZxDjCbgaiBBMgYpR8sKf96xJmit7Eho").unwrap().to_address();

        assert!(tx_builder.add_change_if_needed(&change_addr).is_err())
    }

    fn make_input(input_hash_byte: u8, value: Value) -> TransactionUnspentOutput {
        TransactionUnspentOutput::new(
            &TransactionInput::new(&TransactionHash::from([input_hash_byte; 32]), 0),
            &TransactionOutput::new(&Address::from_bech32("addr1vyy6nhfyks7wdu3dudslys37v252w2nwhv0fw2nfawemmnqs6l44z").unwrap(), &value)
        )
    }

    #[test]
    fn tx_builder_cip2_largest_first_increasing_fees() {
        // we have a = 1 to test increasing fees when more inputs are added
        let linear_fee = LinearFee::new(&to_bignum(1), &to_bignum(0));
        let mut tx_builder = TransactionBuilder::new(
            &linear_fee,
            &Coin::zero(),
            &to_bignum(0),
            &to_bignum(0),
            9999,
            9999
        );
        tx_builder.add_output(&TransactionOutput::new(
            &Address::from_bech32("addr1vyy6nhfyks7wdu3dudslys37v252w2nwhv0fw2nfawemmnqs6l44z").unwrap(),
            &Value::new(&to_bignum(1000))
        )).unwrap();
        let mut available_inputs = TransactionUnspentOutputs::new();
        available_inputs.add(&make_input(0u8, Value::new(&to_bignum(150))));
        available_inputs.add(&make_input(1u8, Value::new(&to_bignum(200))));
        available_inputs.add(&make_input(2u8, Value::new(&to_bignum(800))));
        available_inputs.add(&make_input(3u8, Value::new(&to_bignum(400))));
        available_inputs.add(&make_input(4u8, Value::new(&to_bignum(100))));
        tx_builder.add_inputs_from(&available_inputs, CoinSelectionStrategyCIP2::LargestFirst).unwrap();
        let change_addr = ByronAddress::from_base58("Ae2tdPwUPEZGUEsuMAhvDcy94LKsZxDjCbgaiBBMgYpR8sKf96xJmit7Eho").unwrap().to_address();
        let change_added = tx_builder.add_change_if_needed(&change_addr).unwrap();
        assert!(change_added);
        let tx = tx_builder.build().unwrap();
        // change needed
        assert_eq!(2, tx.outputs().len());
        assert_eq!(3, tx.inputs().len());
        // confirm order of only what is necessary
        assert_eq!(2u8, tx.inputs().get(0).transaction_id().0[0]);
        assert_eq!(3u8, tx.inputs().get(1).transaction_id().0[0]);
        assert_eq!(1u8, tx.inputs().get(2).transaction_id().0[0]);
    }


    #[test]
    fn tx_builder_cip2_largest_first_static_fees() {
        // we have a = 0 so we know adding inputs/outputs doesn't change the fee so we can analyze more
        let linear_fee = LinearFee::new(&to_bignum(0), &to_bignum(0));
        let mut tx_builder = TransactionBuilder::new(
            &linear_fee,
            &Coin::zero(),
            &to_bignum(0),
            &to_bignum(0),
            9999,
            9999
        );
        tx_builder.add_output(&TransactionOutput::new(
            &Address::from_bech32("addr1vyy6nhfyks7wdu3dudslys37v252w2nwhv0fw2nfawemmnqs6l44z").unwrap(),
            &Value::new(&to_bignum(1200))
        )).unwrap();
        let mut available_inputs = TransactionUnspentOutputs::new();
        available_inputs.add(&make_input(0u8, Value::new(&to_bignum(150))));
        available_inputs.add(&make_input(1u8, Value::new(&to_bignum(200))));
        available_inputs.add(&make_input(2u8, Value::new(&to_bignum(800))));
        available_inputs.add(&make_input(3u8, Value::new(&to_bignum(400))));
        available_inputs.add(&make_input(4u8, Value::new(&to_bignum(100))));
        tx_builder.add_inputs_from(&available_inputs, CoinSelectionStrategyCIP2::LargestFirst).unwrap();
        let change_addr = ByronAddress::from_base58("Ae2tdPwUPEZGUEsuMAhvDcy94LKsZxDjCbgaiBBMgYpR8sKf96xJmit7Eho").unwrap().to_address();
        let change_added = tx_builder.add_change_if_needed(&change_addr).unwrap();
        assert!(!change_added);
        let tx = tx_builder.build().unwrap();
        // change not needed - should be exact
        assert_eq!(1, tx.outputs().len());
        assert_eq!(2, tx.inputs().len());
        // confirm order of only what is necessary
        assert_eq!(2u8, tx.inputs().get(0).transaction_id().0[0]);
        assert_eq!(3u8, tx.inputs().get(1).transaction_id().0[0]);
    }


    #[test]
    fn tx_builder_cip2_random_improve() {
        // we have a = 1 to test increasing fees when more inputs are added
        let linear_fee = LinearFee::new(&to_bignum(1), &to_bignum(0));
        let mut tx_builder = TransactionBuilder::new(
            &linear_fee,
            &Coin::zero(),
            &to_bignum(0),
            &to_bignum(0),
            9999,
            9999
        );
        const COST: u64 = 1000;
        tx_builder.add_output(&TransactionOutput::new(
            &Address::from_bech32("addr1vyy6nhfyks7wdu3dudslys37v252w2nwhv0fw2nfawemmnqs6l44z").unwrap(),
            &Value::new(&to_bignum(COST))
        )).unwrap();
        let mut available_inputs = TransactionUnspentOutputs::new();
        available_inputs.add(&make_input(0u8, Value::new(&to_bignum(150))));
        available_inputs.add(&make_input(1u8, Value::new(&to_bignum(200))));
        available_inputs.add(&make_input(2u8, Value::new(&to_bignum(800))));
        available_inputs.add(&make_input(3u8, Value::new(&to_bignum(400))));
        available_inputs.add(&make_input(4u8, Value::new(&to_bignum(100))));
        available_inputs.add(&make_input(5u8, Value::new(&to_bignum(200))));
        available_inputs.add(&make_input(6u8, Value::new(&to_bignum(150))));
        tx_builder.add_inputs_from(&available_inputs, CoinSelectionStrategyCIP2::RandomImprove).unwrap();
        let change_addr = ByronAddress::from_base58("Ae2tdPwUPEZGUEsuMAhvDcy94LKsZxDjCbgaiBBMgYpR8sKf96xJmit7Eho").unwrap().to_address();
        let _change_added = tx_builder.add_change_if_needed(&change_addr).unwrap();
        let tx = tx_builder.build().unwrap();
        // we need to look up the values to ensure there's enough
        let mut input_values = BTreeMap::new();
        for utxo in available_inputs.0.iter() {
            input_values.insert(utxo.input.transaction_id(), utxo.output.amount.clone());
        }
        let mut encountered = std::collections::HashSet::new();
        let mut input_total = Value::new(&Coin::zero());
        for input in tx.inputs.0.iter() {
            let txid = input.transaction_id();
            if !encountered.insert(txid.clone()) {
                panic!("Input {:?} duplicated", txid);
            }
            let value = input_values.get(&txid).unwrap();
            input_total = input_total.checked_add(value).unwrap();
        }
        assert!(input_total >= Value::new(&tx_builder.min_fee().unwrap().checked_add(&to_bignum(COST)).unwrap()));
    }
}<|MERGE_RESOLUTION|>--- conflicted
+++ resolved
@@ -150,11 +150,8 @@
     validity_start_interval: Option<Slot>,
     input_types: MockWitnessSet,
     mint: Option<Mint>,
-<<<<<<< HEAD
     inputs_auto_added: bool,
-=======
     prefer_pure_change: bool,
->>>>>>> 86dd1df8
 }
 
 #[wasm_bindgen]
@@ -437,11 +434,8 @@
             },
             validity_start_interval: None,
             mint: None,
-<<<<<<< HEAD
             inputs_auto_added: false,
-=======
             prefer_pure_change: false,
->>>>>>> 86dd1df8
         }
     }
 
